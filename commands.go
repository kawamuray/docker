package docker

import (
	"bytes"
	"encoding/json"
	"flag"
	"fmt"
	"github.com/dotcloud/docker/term"
	"io"
	"io/ioutil"
	"net"
	"net/http"
	"net/http/httputil"
	"net/url"
	"os"
	"strconv"
	"text/tabwriter"
	"time"
)

const VERSION = "0.2.1"

var (
	GIT_COMMIT string
)

func ParseCommands(args []string) error {

	cmds := map[string]func(args []string) error{
		"attach":  CmdAttach,
		"commit":  CmdCommit,
		"diff":    CmdDiff,
		"export":  CmdExport,
		"images":  CmdImages,
		"info":    CmdInfo,
		"inspect": CmdInspect,
		//"import":  CmdImport,
		"history": CmdHistory,
		"kill":    CmdKill,
		"logs":    CmdLogs,
		"port":    CmdPort,
		"ps":      CmdPs,
		"pull":    CmdPull,
		"restart": CmdRestart,
		"rm":      CmdRm,
		"rmi":     CmdRmi,
		"run":     CmdRun,
		"tag":     CmdTag,
		"start":   CmdStart,
		"stop":    CmdStop,
		"version": CmdVersion,
		"wait":    CmdWait,
	}

	if len(args) > 0 {
		cmd, exists := cmds[args[0]]
		if !exists {
			fmt.Println("Error: Command not found:", args[0])
			return cmdHelp(args)
		}
		return cmd(args[1:])
	}
	return cmdHelp(args)
}

func cmdHelp(args []string) error {
	help := "Usage: docker COMMAND [arg...]\n\nA self-sufficient runtime for linux containers.\n\nCommands:\n"
	for _, cmd := range [][]string{
		{"attach", "Attach to a running container"},
		{"commit", "Create a new image from a container's changes"},
		{"diff", "Inspect changes on a container's filesystem"},
		{"export", "Stream the contents of a container as a tar archive"},
		{"history", "Show the history of an image"},
		{"images", "List images"},
		//{"import", "Create a new filesystem image from the contents of a tarball"},
		{"info", "Display system-wide information"},
		{"inspect", "Return low-level information on a container/image"},
		{"kill", "Kill a running container"},
		//		{"login", "Register or Login to the docker registry server"},
		{"logs", "Fetch the logs of a container"},
		{"port", "Lookup the public-facing port which is NAT-ed to PRIVATE_PORT"},
		{"ps", "List containers"},
		{"pull", "Pull an image or a repository from the docker registry server"},
		//		{"push", "Push an image or a repository to the docker registry server"},
		{"restart", "Restart a running container"},
		{"rm", "Remove a container"},
		{"rmi", "Remove an image"},
		{"run", "Run a command in a new container"},
		{"start", "Start a stopped container"},
		{"stop", "Stop a running container"},
		{"tag", "Tag an image into a repository"},
		{"version", "Show the docker version information"},
		{"wait", "Block until a container stops, then print its exit code"},
	} {
		help += fmt.Sprintf("    %-10.10s%s\n", cmd[0], cmd[1])
	}
	fmt.Println(help)
	return nil
}

/*
// 'docker login': login / register a user to registry service.
func (srv *Server) CmdLogin(stdin io.ReadCloser, stdout rcli.DockerConn, args ...string) error {
	// Read a line on raw terminal with support for simple backspace
	// sequences and echo.
	//
	// This function is necessary because the login command must be done in a
	// raw terminal for two reasons:
	// - we have to read a password (without echoing it);
	// - the rcli "protocol" only supports cannonical and raw modes and you
	//   can't tune it once the command as been started.
	var readStringOnRawTerminal = func(stdin io.Reader, stdout io.Writer, echo bool) string {
		char := make([]byte, 1)
		buffer := make([]byte, 64)
		var i = 0
		for i < len(buffer) {
			n, err := stdin.Read(char)
			if n > 0 {
				if char[0] == '\r' || char[0] == '\n' {
					stdout.Write([]byte{'\r', '\n'})
					break
				} else if char[0] == 127 || char[0] == '\b' {
					if i > 0 {
						if echo {
							stdout.Write([]byte{'\b', ' ', '\b'})
						}
						i--
					}
				} else if !unicode.IsSpace(rune(char[0])) &&
					!unicode.IsControl(rune(char[0])) {
					if echo {
						stdout.Write(char)
					}
					buffer[i] = char[0]
					i++
				}
			}
			if err != nil {
				if err != io.EOF {
					fmt.Fprintf(stdout, "Read error: %v\r\n", err)
				}
				break
			}
		}
		return string(buffer[:i])
	}
	var readAndEchoString = func(stdin io.Reader, stdout io.Writer) string {
		return readStringOnRawTerminal(stdin, stdout, true)
	}
	var readString = func(stdin io.Reader, stdout io.Writer) string {
		return readStringOnRawTerminal(stdin, stdout, false)
	}

	stdout.SetOptionRawTerminal()

	cmd := rcli.Subcmd(stdout, "login", "", "Register or Login to the docker registry server")
	if err := cmd.Parse(args); err != nil {
		return nil
	}

	var username string
	var password string
	var email string

	fmt.Fprint(stdout, "Username (", srv.runtime.authConfig.Username, "): ")
	username = readAndEchoString(stdin, stdout)
	if username == "" {
		username = srv.runtime.authConfig.Username
	}
	if username != srv.runtime.authConfig.Username {
		fmt.Fprint(stdout, "Password: ")
		password = readString(stdin, stdout)

		if password == "" {
			return fmt.Errorf("Error : Password Required")
		}

		fmt.Fprint(stdout, "Email (", srv.runtime.authConfig.Email, "): ")
		email = readAndEchoString(stdin, stdout)
		if email == "" {
			email = srv.runtime.authConfig.Email
		}
	} else {
		password = srv.runtime.authConfig.Password
		email = srv.runtime.authConfig.Email
	}
	newAuthConfig := auth.NewAuthConfig(username, password, email, srv.runtime.root)
	status, err := auth.Login(newAuthConfig)
	if err != nil {
		fmt.Fprintf(stdout, "Error: %s\r\n", err)
	} else {
		srv.runtime.authConfig = newAuthConfig
	}
	if status != "" {
		fmt.Fprint(stdout, status)
	}
	return nil
}
*/

// 'docker wait': block until a container stops
func CmdWait(args []string) error {
	cmd := Subcmd("wait", "CONTAINER [CONTAINER...]", "Block until a container stops, then print its exit code.")
	if err := cmd.Parse(args); err != nil {
		return nil
	}
	if cmd.NArg() < 1 {
		cmd.Usage()
		return nil
	}
	for _, name := range cmd.Args() {
		body, _, err := call("POST", "/containers/"+name+"/wait", nil)
		if err != nil {
			fmt.Printf("%s", err)
		} else {
			var out ApiWait
			err = json.Unmarshal(body, &out)
			if err != nil {
				return err
			}
			fmt.Println(out.StatusCode)
		}
	}
	return nil
}

// 'docker version': show version information
<<<<<<< HEAD
func CmdVersion(args []string) error {
	cmd := Subcmd("version", "", "Show the docker version information.")
	if err := cmd.Parse(args); err != nil {
		return nil
	}
	if cmd.NArg() > 0 {
		cmd.Usage()
		return nil
	}

	body, _, err := call("GET", "/version", nil)
	if err != nil {
		return err
	}

	var out ApiVersion
	err = json.Unmarshal(body, &out)
	if err != nil {
		return err
=======
func (srv *Server) CmdVersion(stdin io.ReadCloser, stdout io.Writer, args ...string) error {
	fmt.Fprintf(stdout, "Version: %s\n", VERSION)
	fmt.Fprintf(stdout, "Git Commit: %s\n", GIT_COMMIT)
	fmt.Fprintf(stdout, "Kernel: %s\n", srv.runtime.kernelVersion)
	if !srv.runtime.capabilities.MemoryLimit {
		fmt.Fprintf(stdout, "WARNING: No memory limit support\n")
	}
	if !srv.runtime.capabilities.SwapLimit {
		fmt.Fprintf(stdout, "WARNING: No swap limit support\n")
>>>>>>> ff5e238d
	}
	fmt.Println("Version:", out.Version)
	fmt.Println("Git Commit:", out.GitCommit)
	if out.MemoryLimitDisabled {
		fmt.Println("Memory limit disabled")
	}

	return nil
}

// 'docker info': display system-wide information.
func CmdInfo(args []string) error {
	cmd := Subcmd("info", "", "Display system-wide information")
	if err := cmd.Parse(args); err != nil {
		return nil
	}
	if cmd.NArg() > 0 {
		cmd.Usage()
		return nil
	}

	body, _, err := call("GET", "/info", nil)
	if err != nil {
		return err
	}

	var out ApiInfo
	err = json.Unmarshal(body, &out)
	if err != nil {
		return err
	}
	fmt.Printf("containers: %d\nversion: %s\nimages: %d\n", out.Containers, out.Version, out.Images)
	if out.Debug {
		fmt.Println("debug mode enabled")
		fmt.Printf("fds: %d\ngoroutines: %d\n", out.NFd, out.NGoroutines)
	}
	return nil
}

<<<<<<< HEAD
func CmdStop(args []string) error {
	cmd := Subcmd("stop", "CONTAINER [CONTAINER...]", "Stop a running container")
=======
func (srv *Server) CmdStop(stdin io.ReadCloser, stdout io.Writer, args ...string) error {
	cmd := rcli.Subcmd(stdout, "stop", "[OPTIONS] CONTAINER [CONTAINER...]", "Stop a running container")
	nSeconds := cmd.Int("t", 10, "wait t seconds before killing the container")
>>>>>>> ff5e238d
	if err := cmd.Parse(args); err != nil {
		return nil
	}
	if cmd.NArg() < 1 {
		cmd.Usage()
		return nil
	}
<<<<<<< HEAD

	for _, name := range args {
		_, _, err := call("POST", "/containers/"+name+"/stop", nil)
		if err != nil {
			fmt.Printf("%s", err)
=======
	for _, name := range cmd.Args() {
		if container := srv.runtime.Get(name); container != nil {
			if err := container.Stop(*nSeconds); err != nil {
				return err
			}
			fmt.Fprintln(stdout, container.ShortId())
>>>>>>> ff5e238d
		} else {
			fmt.Println(name)
		}
	}
	return nil
}

<<<<<<< HEAD
func CmdRestart(args []string) error {
	cmd := Subcmd("restart", "CONTAINER [CONTAINER...]", "Restart a running container")
=======
func (srv *Server) CmdRestart(stdin io.ReadCloser, stdout io.Writer, args ...string) error {
	cmd := rcli.Subcmd(stdout, "restart", "CONTAINER [CONTAINER...]", "Restart a running container")
	nSeconds := cmd.Int("t", 10, "wait t seconds before killing the container")
>>>>>>> ff5e238d
	if err := cmd.Parse(args); err != nil {
		return nil
	}
	if cmd.NArg() < 1 {
		cmd.Usage()
		return nil
	}
<<<<<<< HEAD

	for _, name := range args {
		_, _, err := call("POST", "/containers/"+name+"/restart", nil)
		if err != nil {
			fmt.Printf("%s", err)
=======
	for _, name := range cmd.Args() {
		if container := srv.runtime.Get(name); container != nil {
			if err := container.Restart(*nSeconds); err != nil {
				return err
			}
			fmt.Fprintln(stdout, container.ShortId())
>>>>>>> ff5e238d
		} else {
			fmt.Println(name)
		}
	}
	return nil
}

func CmdStart(args []string) error {
	cmd := Subcmd("start", "CONTAINER [CONTAINER...]", "Restart a stopped container")
	if err := cmd.Parse(args); err != nil {
		return nil
	}
	if cmd.NArg() < 1 {
		cmd.Usage()
		return nil
	}

	for _, name := range args {
		_, _, err := call("POST", "/containers/"+name+"/start", nil)
		if err != nil {
			fmt.Printf("%s", err)
		} else {
			fmt.Println(name)
		}
	}
	return nil
}

func CmdInspect(args []string) error {
	cmd := Subcmd("inspect", "CONTAINER|IMAGE", "Return low-level information on a container/image")
	if err := cmd.Parse(args); err != nil {
		return nil
	}
	if cmd.NArg() != 1 {
		cmd.Usage()
		return nil
	}
	obj, _, err := call("GET", "/containers/"+cmd.Arg(0), nil)
	if err != nil {
		obj, _, err = call("GET", "/images/"+cmd.Arg(0), nil)
		if err != nil {
			return err
		}
	}
	fmt.Printf("%s\n", obj)
	return nil
}

func CmdPort(args []string) error {
	cmd := Subcmd("port", "CONTAINER PRIVATE_PORT", "Lookup the public-facing port which is NAT-ed to PRIVATE_PORT")
	if err := cmd.Parse(args); err != nil {
		return nil
	}
	if cmd.NArg() != 2 {
		cmd.Usage()
		return nil
	}
	v := url.Values{}
	v.Set("port", cmd.Arg(1))
	body, _, err := call("GET", "/containers/"+cmd.Arg(0)+"/port?"+v.Encode(), nil)
	if err != nil {
		return err
	}

	var out ApiPort
	err = json.Unmarshal(body, &out)
	if err != nil {
		return err
	}
	fmt.Println(out.Port)
	return nil
}

// 'docker rmi IMAGE' removes all images with the name IMAGE
func CmdRmi(args []string) error {
	cmd := Subcmd("rmi", "IMAGE [IMAGE...]", "Remove an image")
	if err := cmd.Parse(args); err != nil {
		return nil
	}
	if cmd.NArg() < 1 {
		cmd.Usage()
		return nil
	}

	for _, name := range args {
		_, _, err := call("DELETE", "/images/"+name, nil)
		if err != nil {
			fmt.Printf("%s", err)
		} else {
			fmt.Println(name)
		}
	}
	return nil
}

func CmdHistory(args []string) error {
	cmd := Subcmd("history", "IMAGE", "Show the history of an image")
	if err := cmd.Parse(args); err != nil {
		return nil
	}
	if cmd.NArg() != 1 {
		cmd.Usage()
		return nil
	}

	body, _, err := call("GET", "/images/"+cmd.Arg(0)+"/history", nil)
	if err != nil {
		return err
	}

	var outs []ApiHistory
	err = json.Unmarshal(body, &outs)
	if err != nil {
		return err
	}
	w := tabwriter.NewWriter(os.Stdout, 20, 1, 3, ' ', 0)
	fmt.Fprintln(w, "ID\tCREATED\tCREATED BY")

	for _, out := range outs {
		fmt.Fprintf(w, "%s\t%s ago\t%s\n", out.Id, HumanDuration(time.Now().Sub(time.Unix(out.Created, 0))), out.CreatedBy)
	}
	w.Flush()
	return nil
}

func CmdRm(args []string) error {
	cmd := Subcmd("rm", "CONTAINER [CONTAINER...]", "Remove a container")
	if err := cmd.Parse(args); err != nil {
		return nil
	}
	if cmd.NArg() < 1 {
		cmd.Usage()
		return nil
	}

	for _, name := range args {
		_, _, err := call("DELETE", "/containers/"+name, nil)
		if err != nil {
			fmt.Printf("%s", err)
		} else {
			fmt.Println(name)
		}
	}
	return nil
}

// 'docker kill NAME' kills a running container
func CmdKill(args []string) error {
	cmd := Subcmd("kill", "CONTAINER [CONTAINER...]", "Kill a running container")
	if err := cmd.Parse(args); err != nil {
		return nil
	}
	if cmd.NArg() < 1 {
		cmd.Usage()
		return nil
	}

	for _, name := range args {
		_, _, err := call("POST", "/containers/"+name+"/kill", nil)
		if err != nil {
			fmt.Printf("%s", err)
		} else {
			fmt.Println(name)
		}
	}
	return nil
}

/* /!\ W.I.P /!\ */
func CmdImport(args []string) error {
	cmd := Subcmd("import", "URL|- [REPOSITORY [TAG]]", "Create a new filesystem image from the contents of a tarball")

	if err := cmd.Parse(args); err != nil {
		return nil
	}
	if cmd.NArg() < 1 {
		cmd.Usage()
		return nil
	}
<<<<<<< HEAD
	src, repository, tag := cmd.Arg(0), cmd.Arg(1), cmd.Arg(2)
	v := url.Values{}
	v.Set("repo", repository)
	v.Set("tag", tag)
	v.Set("src", src)

	err := hijack("POST", "/images?"+v.Encode(), false)
=======
	src := cmd.Arg(0)
	if src == "-" {
		archive = stdin
	} else {
		u, err := url.Parse(src)
		if err != nil {
			return err
		}
		if u.Scheme == "" {
			u.Scheme = "http"
			u.Host = src
			u.Path = ""
		}
		fmt.Fprintln(stdout, "Downloading from", u)
		// Download with curl (pretty progress bar)
		// If curl is not available, fallback to http.Get()
		resp, err = Download(u.String(), stdout)
		if err != nil {
			return err
		}
		archive = ProgressReader(resp.Body, int(resp.ContentLength), stdout, "Importing %v/%v (%v)")
	}
	img, err := srv.runtime.graph.Create(archive, nil, "Imported from "+src, "", nil)
>>>>>>> ff5e238d
	if err != nil {
		return err
	}
	return nil
}

/*
func (srv *Server) CmdPush(stdin io.ReadCloser, stdout rcli.DockerConn, args ...string) error {
	cmd := rcli.Subcmd(stdout, "push", "NAME", "Push an image or a repository to the registry")
	if err := cmd.Parse(args); err != nil {
		return nil
	}
	local := cmd.Arg(0)

	if local == "" {
		cmd.Usage()
		return nil
	}

	// If the login failed, abort
	if srv.runtime.authConfig == nil || srv.runtime.authConfig.Username == "" {
		if err := srv.CmdLogin(stdin, stdout, args...); err != nil {
			return err
		}
		if srv.runtime.authConfig == nil || srv.runtime.authConfig.Username == "" {
			return fmt.Errorf("Please login prior to push. ('docker login')")
		}
	}

	var remote string

	tmp := strings.SplitN(local, "/", 2)
	if len(tmp) == 1 {
		return fmt.Errorf(
			"Impossible to push a \"root\" repository. Please rename your repository in <user>/<repo> (ex: %s/%s)",
			srv.runtime.authConfig.Username, local)
	} else {
		remote = local
	}

	Debugf("Pushing [%s] to [%s]\n", local, remote)

	// Try to get the image
	// FIXME: Handle lookup
	// FIXME: Also push the tags in case of ./docker push myrepo:mytag
	//	img, err := srv.runtime.LookupImage(cmd.Arg(0))
	img, err := srv.runtime.graph.Get(local)
	if err != nil {
		Debugf("The push refers to a repository [%s] (len: %d)\n", local, len(srv.runtime.repositories.Repositories[local]))
		// If it fails, try to get the repository
		if localRepo, exists := srv.runtime.repositories.Repositories[local]; exists {
			if err := srv.runtime.graph.PushRepository(stdout, remote, localRepo, srv.runtime.authConfig); err != nil {
				return err
			}
			return nil
		}

		return err
	}
	err = srv.runtime.graph.PushImage(stdout, img, srv.runtime.authConfig)
	if err != nil {
		return err
	}
	return nil
}
*/

func CmdPull(args []string) error {
	cmd := Subcmd("pull", "NAME", "Pull an image or a repository from the registry")
	if err := cmd.Parse(args); err != nil {
		return nil
	}

	if cmd.NArg() != 1 {
		cmd.Usage()
		return nil
	}

	if err := hijack("POST", "/images/"+cmd.Arg(0)+"/pull", false); err != nil {
		return err
	}

	return nil
}

func CmdImages(args []string) error {
	cmd := Subcmd("images", "[OPTIONS] [NAME]", "List images")
	quiet := cmd.Bool("q", false, "only show numeric IDs")
	all := cmd.Bool("a", false, "show all images")

	if err := cmd.Parse(args); err != nil {
		return nil
	}
	if cmd.NArg() > 1 {
		cmd.Usage()
		return nil
	}
	v := url.Values{}
	if cmd.NArg() == 1 {
		v.Set("filter", cmd.Arg(0))
	}
	if *quiet {
		v.Set("quiet", "1")
	}
	if *all {
		v.Set("all", "1")
	}

	body, _, err := call("GET", "/images?"+v.Encode(), nil)
	if err != nil {
		return err
	}

	var outs []ApiImages
	err = json.Unmarshal(body, &outs)
	if err != nil {
		return err
	}
	w := tabwriter.NewWriter(os.Stdout, 20, 1, 3, ' ', 0)
	if !*quiet {
		fmt.Fprintln(w, "REPOSITORY\tTAG\tID\tCREATED")
	}

	for _, out := range outs {
		if !*quiet {
			fmt.Fprintf(w, "%s\t%s\t%s\t%s ago\n", out.Repository, out.Tag, out.Id, HumanDuration(time.Now().Sub(time.Unix(out.Created, 0))))
		} else {
			fmt.Fprintln(w, out.Id)
		}
	}

	if !*quiet {
		w.Flush()
	}
	return nil
}

func CmdPs(args []string) error {
	cmd := Subcmd("ps", "[OPTIONS]", "List containers")
	quiet := cmd.Bool("q", false, "Only display numeric IDs")
	all := cmd.Bool("a", false, "Show all containers. Only running containers are shown by default.")
	noTrunc := cmd.Bool("notrunc", false, "Don't truncate output")
	nLatest := cmd.Bool("l", false, "Show only the latest created container, include non-running ones.")
	last := cmd.Int("n", -1, "Show n last created containers, include non-running ones.")

	if err := cmd.Parse(args); err != nil {
		return nil
	}
	v := url.Values{}
	if *last == -1 && *nLatest {
		*last = 1
	}
	if *quiet {
		v.Set("quiet", "1")
	}
	if *all {
		v.Set("all", "1")
	}
	if *noTrunc {
		v.Set("notrunc", "1")
	}
	if *last != -1 {
		v.Set("n", strconv.Itoa(*last))
	}

	body, _, err := call("GET", "/containers?"+v.Encode(), nil)
	if err != nil {
		return err
	}

	var outs []ApiContainers
	err = json.Unmarshal(body, &outs)
	if err != nil {
		return err
	}
	w := tabwriter.NewWriter(os.Stdout, 20, 1, 3, ' ', 0)
	if !*quiet {
<<<<<<< HEAD
		fmt.Fprintln(w, "ID\tIMAGE\tCOMMAND\tCREATED\tSTATUS")
=======
		fmt.Fprintln(w, "ID\tIMAGE\tCOMMAND\tCREATED\tSTATUS\tCOMMENT\tPORTS")
>>>>>>> ff5e238d
	}

	for _, out := range outs {
		if !*quiet {
<<<<<<< HEAD
			fmt.Fprintf(w, "%s\t%s\t%s\t%s\t%s ago\n", out.Id, out.Image, out.Command, out.Status, HumanDuration(time.Now().Sub(time.Unix(out.Created, 0))))
=======
			command := fmt.Sprintf("%s %s", container.Path, strings.Join(container.Args, " "))
			if !*flFull {
				command = Trunc(command, 20)
			}
			for idx, field := range []string{
				/* ID */ container.ShortId(),
				/* IMAGE */ srv.runtime.repositories.ImageName(container.Image),
				/* COMMAND */ command,
				/* CREATED */ HumanDuration(time.Now().Sub(container.Created)) + " ago",
				/* STATUS */ container.State.String(),
				/* COMMENT */ "",
				/* PORTS */ container.NetworkSettings.PortMappingHuman(),
			} {
				if idx == 0 {
					w.Write([]byte(field))
				} else {
					w.Write([]byte("\t" + field))
				}
			}
			w.Write([]byte{'\n'})
>>>>>>> ff5e238d
		} else {
			fmt.Fprintln(w, out.Id)
		}
	}

	if !*quiet {
		w.Flush()
	}
	return nil
}

func CmdCommit(args []string) error {
	cmd := Subcmd("commit", "[OPTIONS] CONTAINER [REPOSITORY [TAG]]", "Create a new image from a container's changes")
	flComment := cmd.String("m", "", "Commit message")
	flAuthor := cmd.String("author", "", "Author (eg. \"John Hannibal Smith <hannibal@a-team.com>\"")
	flConfig := cmd.String("run", "", "Config automatically applied when the image is run. "+`(ex: {"Cmd": ["cat", "/world"], "PortSpecs": ["22"]}')`)
	if err := cmd.Parse(args); err != nil {
		return nil
	}
	name, repository, tag := cmd.Arg(0), cmd.Arg(1), cmd.Arg(2)
	if name == "" {
		cmd.Usage()
		return nil
	}
<<<<<<< HEAD
	v := url.Values{}
	v.Set("repo", repository)
	v.Set("tag", tag)
	v.Set("comment", *flComment)

	body, _, err := call("POST", "/containers/"+name+"/commit?"+v.Encode(), nil)
=======

	var config *Config
	if *flConfig != "" {
		config = &Config{}
		if err := json.Unmarshal([]byte(*flConfig), config); err != nil {
			return err
		}
	}

	img, err := srv.runtime.Commit(containerName, repository, tag, *flComment, *flAuthor, config)
>>>>>>> ff5e238d
	if err != nil {
		return err
	}

	var out ApiId
	err = json.Unmarshal(body, &out)
	if err != nil {
		return err
	}

	fmt.Println(out.Id)
	return nil
}

func CmdExport(args []string) error {
	cmd := Subcmd("export", "CONTAINER", "Export the contents of a filesystem as a tar archive")
	if err := cmd.Parse(args); err != nil {
		return nil
	}

	if cmd.NArg() != 1 {
		cmd.Usage()
		return nil
	}

	if err := hijack("GET", "/containers/"+cmd.Arg(0)+"/export", false); err != nil {
		return err
	}
	return nil
}

func CmdDiff(args []string) error {
	cmd := Subcmd("diff", "CONTAINER", "Inspect changes on a container's filesystem")
	if err := cmd.Parse(args); err != nil {
		return nil
	}
	if cmd.NArg() != 1 {
		cmd.Usage()
		return nil
	}

	body, _, err := call("GET", "/containers/"+cmd.Arg(0)+"/changes", nil)
	if err != nil {
		return err
	}

	var changes []string
	err = json.Unmarshal(body, &changes)
	if err != nil {
		return err
	}
	for _, change := range changes {
		fmt.Println(change)
	}
	return nil
}

func CmdLogs(args []string) error {
	cmd := Subcmd("logs", "CONTAINER", "Fetch the logs of a container")
	if err := cmd.Parse(args); err != nil {
		return nil
	}
	if cmd.NArg() != 1 {
		cmd.Usage()
		return nil
	}

	v := url.Values{}
	v.Set("logs", "1")
	v.Set("stdout", "1")
	v.Set("stderr", "1")

	if err := hijack("POST", "/containers/"+cmd.Arg(0)+"/attach?"+v.Encode(), false); err != nil {
		return err
	}
	return nil
}

func CmdAttach(args []string) error {
	cmd := Subcmd("attach", "CONTAINER", "Attach to a running container")
	if err := cmd.Parse(args); err != nil {
		return nil
	}
	if cmd.NArg() != 1 {
		cmd.Usage()
		return nil
	}

	body, _, err := call("GET", "/containers/"+cmd.Arg(0), nil)
	if err != nil {
		return err
	}

	var container Container
	err = json.Unmarshal(body, &container)
	if err != nil {
		return err
	}

<<<<<<< HEAD
	v := url.Values{}
	v.Set("logs", "1")
	v.Set("stream", "1")
	v.Set("stdout", "1")
	v.Set("stderr", "1")
	v.Set("stdin", "1")

	if err := hijack("POST", "/containers/"+cmd.Arg(0)+"/attach?"+v.Encode(), container.Config.Tty); err != nil {
		return err
=======
	if container.State.Ghost {
		return fmt.Errorf("Impossible to attach to a ghost container")
	}

	if container.Config.Tty {
		stdout.SetOptionRawTerminal()
>>>>>>> ff5e238d
	}
	return nil
}

/*
// Ports type - Used to parse multiple -p flags
type ports []int

func (p *ports) String() string {
	return fmt.Sprint(*p)
}

func (p *ports) Set(value string) error {
	port, err := strconv.Atoi(value)
	if err != nil {
		return fmt.Errorf("Invalid port: %v", value)
	}
	*p = append(*p, port)
	return nil
}
*/

// ListOpts type
type ListOpts []string

func (opts *ListOpts) String() string {
	return fmt.Sprint(*opts)
}

func (opts *ListOpts) Set(value string) error {
	*opts = append(*opts, value)
	return nil
}

// AttachOpts stores arguments to 'docker run -a', eg. which streams to attach to
type AttachOpts map[string]bool

func NewAttachOpts() AttachOpts {
	return make(AttachOpts)
}

func (opts AttachOpts) String() string {
	// Cast to underlying map type to avoid infinite recursion
	return fmt.Sprintf("%v", map[string]bool(opts))
}

func (opts AttachOpts) Set(val string) error {
	if val != "stdin" && val != "stdout" && val != "stderr" {
		return fmt.Errorf("Unsupported stream name: %s", val)
	}
	opts[val] = true
	return nil
}

func (opts AttachOpts) Get(val string) bool {
	if res, exists := opts[val]; exists {
		return res
	}
	return false
}

func CmdTag(args []string) error {
	cmd := Subcmd("tag", "[OPTIONS] IMAGE REPOSITORY [TAG]", "Tag an image into a repository")
	force := cmd.Bool("f", false, "Force")
	if err := cmd.Parse(args); err != nil {
		return nil
	}
	if cmd.NArg() != 2 && cmd.NArg() != 3 {
		cmd.Usage()
		return nil
	}

	v := url.Values{}
	v.Set("repo", cmd.Arg(1))
	if cmd.NArg() == 3 {
		v.Set("tag", cmd.Arg(2))
	}

	if *force {
		v.Set("force", "1")
	}

	if _, _, err := call("POST", "/images/"+cmd.Arg(0)+"/tag?"+v.Encode(), nil); err != nil {
		return err
	}
	return nil
}

<<<<<<< HEAD
func CmdRun(args []string) error {
	config, cmd, err := ParseRun(args)
=======
func (srv *Server) CmdRun(stdin io.ReadCloser, stdout rcli.DockerConn, args ...string) error {
	config, err := ParseRun(args, stdout, srv.runtime.capabilities)
>>>>>>> ff5e238d
	if err != nil {
		return err
	}
	if config.Image == "" {
		cmd.Usage()
		return nil
	}
<<<<<<< HEAD
	if len(config.Cmd) == 0 {
		cmd.Usage()
		return nil
	}
=======
>>>>>>> ff5e238d

	//create the container
	body, statusCode, err := call("POST", "/containers", *config)

	//if image not found try to pull it
	if statusCode == 404 {
		err = hijack("POST", "/images/"+config.Image+"/pull", false)
		if err != nil {
			return err
		}
		body, _, err = call("POST", "/containers", *config)
	}
	if err != nil {
		return err
	}

	var out ApiId
	err = json.Unmarshal(body, &out)
	if err != nil {
		return err
	}

	v := url.Values{}
	v.Set("logs", "1")
	v.Set("stream", "1")

	if config.AttachStdin {
		v.Set("stdin", "1")
	}
	if config.AttachStdout {
		v.Set("stdout", "1")
	}
	if config.AttachStderr {
		v.Set("stderr", "1")

	}
	/*
		attach := Go(func() error {
			err := hijack("POST", "/containers/"+out.Id+"/attach?"+v.Encode(), config.Tty)
			return err
		})*/

	//start the container
	_, _, err = call("POST", "/containers/"+out.Id+"/start", nil)
	if err != nil {
		return err
	}

	if err := hijack("POST", "/containers/"+out.Id+"/attach?"+v.Encode(), config.Tty); err != nil {
		return err
	}
<<<<<<< HEAD

	/*
		if err := <-attach; err != nil {
			return err
		}
	*/

	return nil
}

func call(method, path string, data interface{}) ([]byte, int, error) {
	var params io.Reader
	if data != nil {
		buf, err := json.Marshal(data)
		if err != nil {
			return nil, -1, err
		}
		params = bytes.NewBuffer(buf)
	}
	req, err := http.NewRequest(method, "http://0.0.0.0:4243"+path, params)
	if err != nil {
		return nil, -1, err
	}
	if data != nil {
		req.Header.Set("Content-Type", "application/json")
	} else if method == "POST" {
		req.Header.Set("Content-Type", "plain/text")
	}
	resp, err := http.DefaultClient.Do(req)
=======
	Debugf("Waiting for attach to return\n")
	<-attachErr
	// Expecting I/O pipe error, discarding

	// If we are in stdinonce mode, wait for the process to end
	// otherwise, simply return
	if config.StdinOnce && !config.Tty {
		container.Wait()
	}
	return nil
}

func NewServer(autoRestart bool) (*Server, error) {
	if runtime.GOARCH != "amd64" {
		log.Fatalf("The docker runtime currently only supports amd64 (not %s). This will change in the future. Aborting.", runtime.GOARCH)
	}
	runtime, err := NewRuntime(autoRestart)
>>>>>>> ff5e238d
	if err != nil {
		return nil, -1, err
	}
	defer resp.Body.Close()
	body, err := ioutil.ReadAll(resp.Body)
	if err != nil {
		return nil, -1, err
	}
	if resp.StatusCode != 200 {
		return nil, resp.StatusCode, fmt.Errorf("error: %s", body)
	}
	return body, resp.StatusCode, nil

}

func hijack(method, path string, setRawTerminal bool) error {
	req, err := http.NewRequest(method, path, nil)
	if err != nil {
		return err
	}
	dial, err := net.Dial("tcp", "0.0.0.0:4243")
	if err != nil {
		return err
	}
	clientconn := httputil.NewClientConn(dial, nil)
	clientconn.Do(req)
	defer clientconn.Close()

	rwc, _ := clientconn.Hijack()
	defer rwc.Close()

	if setRawTerminal && term.IsTerminal(int(os.Stdin.Fd())) && os.Getenv("NORAW") == "" {
		if oldState, err := SetRawTerminal(); err != nil {
			return err
		} else {
			defer RestoreTerminal(oldState)
		}
	}

	receiveStdout := Go(func() error {
		_, err := io.Copy(os.Stdout, rwc)
		return err
	})
	sendStdin := Go(func() error {
		_, err := io.Copy(rwc, os.Stdin)
		rwc.Close()
		return err
	})

	if err := <-receiveStdout; err != nil {
		return err
	}
	if !term.IsTerminal(int(os.Stdin.Fd())) {
		if err := <-sendStdin; err != nil {
			return err
		}
	}

	return nil

}

func Subcmd(name, signature, description string) *flag.FlagSet {
	flags := flag.NewFlagSet(name, flag.ContinueOnError)
	flags.Usage = func() {
		fmt.Printf("\nUsage: docker %s %s\n\n%s\n\n", name, signature, description)
		flags.PrintDefaults()
	}
	return flags
}<|MERGE_RESOLUTION|>--- conflicted
+++ resolved
@@ -225,7 +225,6 @@
 }
 
 // 'docker version': show version information
-<<<<<<< HEAD
 func CmdVersion(args []string) error {
 	cmd := Subcmd("version", "", "Show the docker version information.")
 	if err := cmd.Parse(args); err != nil {
@@ -245,22 +244,14 @@
 	err = json.Unmarshal(body, &out)
 	if err != nil {
 		return err
-=======
-func (srv *Server) CmdVersion(stdin io.ReadCloser, stdout io.Writer, args ...string) error {
-	fmt.Fprintf(stdout, "Version: %s\n", VERSION)
-	fmt.Fprintf(stdout, "Git Commit: %s\n", GIT_COMMIT)
-	fmt.Fprintf(stdout, "Kernel: %s\n", srv.runtime.kernelVersion)
-	if !srv.runtime.capabilities.MemoryLimit {
-		fmt.Fprintf(stdout, "WARNING: No memory limit support\n")
-	}
-	if !srv.runtime.capabilities.SwapLimit {
-		fmt.Fprintf(stdout, "WARNING: No swap limit support\n")
->>>>>>> ff5e238d
 	}
 	fmt.Println("Version:", out.Version)
 	fmt.Println("Git Commit:", out.GitCommit)
-	if out.MemoryLimitDisabled {
-		fmt.Println("Memory limit disabled")
+	if !out.MemoryLimit {
+		fmt.Println("WARNING: No memory limit support")
+	}
+	if !out.SwapLimit {
+		fmt.Println("WARNING: No swap limit support")
 	}
 
 	return nil
@@ -295,14 +286,9 @@
 	return nil
 }
 
-<<<<<<< HEAD
 func CmdStop(args []string) error {
-	cmd := Subcmd("stop", "CONTAINER [CONTAINER...]", "Stop a running container")
-=======
-func (srv *Server) CmdStop(stdin io.ReadCloser, stdout io.Writer, args ...string) error {
-	cmd := rcli.Subcmd(stdout, "stop", "[OPTIONS] CONTAINER [CONTAINER...]", "Stop a running container")
+	cmd := Subcmd("stop", "[OPTIONS] CONTAINER [CONTAINER...]", "Stop a running container")
 	nSeconds := cmd.Int("t", 10, "wait t seconds before killing the container")
->>>>>>> ff5e238d
 	if err := cmd.Parse(args); err != nil {
 		return nil
 	}
@@ -310,20 +296,14 @@
 		cmd.Usage()
 		return nil
 	}
-<<<<<<< HEAD
-
-	for _, name := range args {
-		_, _, err := call("POST", "/containers/"+name+"/stop", nil)
+
+	v := url.Values{}
+	v.Set("t", strconv.Itoa(*nSeconds))
+
+	for _, name := range cmd.Args() {
+		_, _, err := call("POST", "/containers/"+name+"/stop?"+v.Encode(), nil)
 		if err != nil {
 			fmt.Printf("%s", err)
-=======
-	for _, name := range cmd.Args() {
-		if container := srv.runtime.Get(name); container != nil {
-			if err := container.Stop(*nSeconds); err != nil {
-				return err
-			}
-			fmt.Fprintln(stdout, container.ShortId())
->>>>>>> ff5e238d
 		} else {
 			fmt.Println(name)
 		}
@@ -331,14 +311,9 @@
 	return nil
 }
 
-<<<<<<< HEAD
 func CmdRestart(args []string) error {
-	cmd := Subcmd("restart", "CONTAINER [CONTAINER...]", "Restart a running container")
-=======
-func (srv *Server) CmdRestart(stdin io.ReadCloser, stdout io.Writer, args ...string) error {
-	cmd := rcli.Subcmd(stdout, "restart", "CONTAINER [CONTAINER...]", "Restart a running container")
+	cmd := Subcmd("restart", "[OPTIONS] CONTAINER [CONTAINER...]", "Restart a running container")
 	nSeconds := cmd.Int("t", 10, "wait t seconds before killing the container")
->>>>>>> ff5e238d
 	if err := cmd.Parse(args); err != nil {
 		return nil
 	}
@@ -346,20 +321,14 @@
 		cmd.Usage()
 		return nil
 	}
-<<<<<<< HEAD
-
-	for _, name := range args {
-		_, _, err := call("POST", "/containers/"+name+"/restart", nil)
+
+	v := url.Values{}
+	v.Set("t", strconv.Itoa(*nSeconds))
+
+	for _, name := range cmd.Args() {
+		_, _, err := call("POST", "/containers/"+name+"/restart?"+v.Encode(), nil)
 		if err != nil {
 			fmt.Printf("%s", err)
-=======
-	for _, name := range cmd.Args() {
-		if container := srv.runtime.Get(name); container != nil {
-			if err := container.Restart(*nSeconds); err != nil {
-				return err
-			}
-			fmt.Fprintln(stdout, container.ShortId())
->>>>>>> ff5e238d
 		} else {
 			fmt.Println(name)
 		}
@@ -539,7 +508,6 @@
 		cmd.Usage()
 		return nil
 	}
-<<<<<<< HEAD
 	src, repository, tag := cmd.Arg(0), cmd.Arg(1), cmd.Arg(2)
 	v := url.Values{}
 	v.Set("repo", repository)
@@ -547,31 +515,6 @@
 	v.Set("src", src)
 
 	err := hijack("POST", "/images?"+v.Encode(), false)
-=======
-	src := cmd.Arg(0)
-	if src == "-" {
-		archive = stdin
-	} else {
-		u, err := url.Parse(src)
-		if err != nil {
-			return err
-		}
-		if u.Scheme == "" {
-			u.Scheme = "http"
-			u.Host = src
-			u.Path = ""
-		}
-		fmt.Fprintln(stdout, "Downloading from", u)
-		// Download with curl (pretty progress bar)
-		// If curl is not available, fallback to http.Get()
-		resp, err = Download(u.String(), stdout)
-		if err != nil {
-			return err
-		}
-		archive = ProgressReader(resp.Body, int(resp.ContentLength), stdout, "Importing %v/%v (%v)")
-	}
-	img, err := srv.runtime.graph.Create(archive, nil, "Imported from "+src, "", nil)
->>>>>>> ff5e238d
 	if err != nil {
 		return err
 	}
@@ -749,39 +692,12 @@
 	}
 	w := tabwriter.NewWriter(os.Stdout, 20, 1, 3, ' ', 0)
 	if !*quiet {
-<<<<<<< HEAD
-		fmt.Fprintln(w, "ID\tIMAGE\tCOMMAND\tCREATED\tSTATUS")
-=======
-		fmt.Fprintln(w, "ID\tIMAGE\tCOMMAND\tCREATED\tSTATUS\tCOMMENT\tPORTS")
->>>>>>> ff5e238d
+		fmt.Fprintln(w, "ID\tIMAGE\tCOMMAND\tCREATED\tSTATUS\tPORTS")
 	}
 
 	for _, out := range outs {
 		if !*quiet {
-<<<<<<< HEAD
-			fmt.Fprintf(w, "%s\t%s\t%s\t%s\t%s ago\n", out.Id, out.Image, out.Command, out.Status, HumanDuration(time.Now().Sub(time.Unix(out.Created, 0))))
-=======
-			command := fmt.Sprintf("%s %s", container.Path, strings.Join(container.Args, " "))
-			if !*flFull {
-				command = Trunc(command, 20)
-			}
-			for idx, field := range []string{
-				/* ID */ container.ShortId(),
-				/* IMAGE */ srv.runtime.repositories.ImageName(container.Image),
-				/* COMMAND */ command,
-				/* CREATED */ HumanDuration(time.Now().Sub(container.Created)) + " ago",
-				/* STATUS */ container.State.String(),
-				/* COMMENT */ "",
-				/* PORTS */ container.NetworkSettings.PortMappingHuman(),
-			} {
-				if idx == 0 {
-					w.Write([]byte(field))
-				} else {
-					w.Write([]byte("\t" + field))
-				}
-			}
-			w.Write([]byte{'\n'})
->>>>>>> ff5e238d
+			fmt.Fprintf(w, "%s\t%s\t%s\t%s\t%s ago\t%s\n", out.Id, out.Image, out.Command, out.Status, HumanDuration(time.Now().Sub(time.Unix(out.Created, 0))), out.Ports)
 		} else {
 			fmt.Fprintln(w, out.Id)
 		}
@@ -806,15 +722,12 @@
 		cmd.Usage()
 		return nil
 	}
-<<<<<<< HEAD
+
 	v := url.Values{}
 	v.Set("repo", repository)
 	v.Set("tag", tag)
 	v.Set("comment", *flComment)
-
-	body, _, err := call("POST", "/containers/"+name+"/commit?"+v.Encode(), nil)
-=======
-
+	v.Set("author", *flAuthor)
 	var config *Config
 	if *flConfig != "" {
 		config = &Config{}
@@ -823,8 +736,7 @@
 		}
 	}
 
-	img, err := srv.runtime.Commit(containerName, repository, tag, *flComment, *flAuthor, config)
->>>>>>> ff5e238d
+	body, _, err := call("POST", "/containers/"+name+"/commit?"+v.Encode(), config)
 	if err != nil {
 		return err
 	}
@@ -924,7 +836,6 @@
 		return err
 	}
 
-<<<<<<< HEAD
 	v := url.Values{}
 	v.Set("logs", "1")
 	v.Set("stream", "1")
@@ -934,14 +845,6 @@
 
 	if err := hijack("POST", "/containers/"+cmd.Arg(0)+"/attach?"+v.Encode(), container.Config.Tty); err != nil {
 		return err
-=======
-	if container.State.Ghost {
-		return fmt.Errorf("Impossible to attach to a ghost container")
-	}
-
-	if container.Config.Tty {
-		stdout.SetOptionRawTerminal()
->>>>>>> ff5e238d
 	}
 	return nil
 }
@@ -1030,13 +933,8 @@
 	return nil
 }
 
-<<<<<<< HEAD
 func CmdRun(args []string) error {
 	config, cmd, err := ParseRun(args)
-=======
-func (srv *Server) CmdRun(stdin io.ReadCloser, stdout rcli.DockerConn, args ...string) error {
-	config, err := ParseRun(args, stdout, srv.runtime.capabilities)
->>>>>>> ff5e238d
 	if err != nil {
 		return err
 	}
@@ -1044,13 +942,10 @@
 		cmd.Usage()
 		return nil
 	}
-<<<<<<< HEAD
 	if len(config.Cmd) == 0 {
 		cmd.Usage()
 		return nil
 	}
-=======
->>>>>>> ff5e238d
 
 	//create the container
 	body, statusCode, err := call("POST", "/containers", *config)
@@ -1067,10 +962,14 @@
 		return err
 	}
 
-	var out ApiId
+	var out ApiRun
 	err = json.Unmarshal(body, &out)
 	if err != nil {
 		return err
+	}
+
+	for _, warning := range out.Warnings {
+		fmt.Fprintln(os.Stderr, "WARNING: ", warning)
 	}
 
 	v := url.Values{}
@@ -1098,18 +997,13 @@
 	if err != nil {
 		return err
 	}
-
-	if err := hijack("POST", "/containers/"+out.Id+"/attach?"+v.Encode(), config.Tty); err != nil {
-		return err
-	}
-<<<<<<< HEAD
-
-	/*
-		if err := <-attach; err != nil {
+	if config.AttachStdin || config.AttachStdout || config.AttachStderr {
+		if err := hijack("POST", "/containers/"+out.Id+"/attach?"+v.Encode(), config.Tty); err != nil {
 			return err
 		}
-	*/
-
+	} else {
+		fmt.Println(out.Id)
+	}
 	return nil
 }
 
@@ -1132,25 +1026,6 @@
 		req.Header.Set("Content-Type", "plain/text")
 	}
 	resp, err := http.DefaultClient.Do(req)
-=======
-	Debugf("Waiting for attach to return\n")
-	<-attachErr
-	// Expecting I/O pipe error, discarding
-
-	// If we are in stdinonce mode, wait for the process to end
-	// otherwise, simply return
-	if config.StdinOnce && !config.Tty {
-		container.Wait()
-	}
-	return nil
-}
-
-func NewServer(autoRestart bool) (*Server, error) {
-	if runtime.GOARCH != "amd64" {
-		log.Fatalf("The docker runtime currently only supports amd64 (not %s). This will change in the future. Aborting.", runtime.GOARCH)
-	}
-	runtime, err := NewRuntime(autoRestart)
->>>>>>> ff5e238d
 	if err != nil {
 		return nil, -1, err
 	}
