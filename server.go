package docker

import (
	"bufio"
	"encoding/json"
	"errors"
	"fmt"
	"github.com/dotcloud/docker/archive"
	"github.com/dotcloud/docker/auth"
	"github.com/dotcloud/docker/engine"
	"github.com/dotcloud/docker/graphdb"
	"github.com/dotcloud/docker/registry"
	"github.com/dotcloud/docker/utils"
	"io"
	"io/ioutil"
	"log"
	"net/http"
	"net/url"
	"os"
	"os/exec"
	"os/signal"
	"path"
	"path/filepath"
	"runtime"
	"strings"
	"sync"
	"syscall"
	"time"
)

func (srv *Server) Close() error {
	return srv.runtime.Close()
}

func init() {
	engine.Register("initapi", jobInitApi)
}

// jobInitApi runs the remote api server `srv` as a daemon,
// Only one api server can run at the same time - this is enforced by a pidfile.
<<<<<<< HEAD
// The signals SIGINT, SIGQUIT and SIGTERM are intercepted for cleanup.
func jobInitApi(job *engine.Job) string {
=======
// The signals SIGINT and SIGTERM are intercepted for cleanup.
func jobInitApi(job *engine.Job) engine.Status {
>>>>>>> 2dac7b52
	job.Logf("Creating server")
	// FIXME: ImportEnv deprecates ConfigFromJob
	srv, err := NewServer(job.Eng, ConfigFromJob(job))
	if err != nil {
		job.Error(err)
		return engine.StatusErr
	}
	if srv.runtime.config.Pidfile != "" {
		job.Logf("Creating pidfile")
		if err := utils.CreatePidFile(srv.runtime.config.Pidfile); err != nil {
			// FIXME: do we need fatal here instead of returning a job error?
			log.Fatal(err)
		}
	}
	job.Logf("Setting up signal traps")
	c := make(chan os.Signal, 1)
	signal.Notify(c, os.Interrupt, syscall.SIGTERM, syscall.SIGQUIT)
	go func() {
		sig := <-c
		log.Printf("Received signal '%v', exiting\n", sig)
		utils.RemovePidFile(srv.runtime.config.Pidfile)
		srv.Close()
		os.Exit(0)
	}()
	job.Eng.Hack_SetGlobalVar("httpapi.server", srv)
	job.Eng.Hack_SetGlobalVar("httpapi.runtime", srv.runtime)
	// https://github.com/dotcloud/docker/issues/2768
	if srv.runtime.networkManager.bridgeNetwork != nil {
		job.Eng.Hack_SetGlobalVar("httpapi.bridgeIP", srv.runtime.networkManager.bridgeNetwork.IP)
	}
	if err := job.Eng.Register("create", srv.ContainerCreate); err != nil {
		job.Error(err)
		return engine.StatusErr
	}
	if err := job.Eng.Register("start", srv.ContainerStart); err != nil {
		job.Error(err)
		return engine.StatusErr
	}
	if err := job.Eng.Register("serveapi", srv.ListenAndServe); err != nil {
		job.Error(err)
		return engine.StatusErr
	}
	return engine.StatusOK
}

func (srv *Server) ListenAndServe(job *engine.Job) engine.Status {
	protoAddrs := job.Args
	chErrors := make(chan error, len(protoAddrs))
	for _, protoAddr := range protoAddrs {
		protoAddrParts := strings.SplitN(protoAddr, "://", 2)
		switch protoAddrParts[0] {
		case "unix":
			if err := syscall.Unlink(protoAddrParts[1]); err != nil && !os.IsNotExist(err) {
				log.Fatal(err)
			}
		case "tcp":
			if !strings.HasPrefix(protoAddrParts[1], "127.0.0.1") {
				log.Println("/!\\ DON'T BIND ON ANOTHER IP ADDRESS THAN 127.0.0.1 IF YOU DON'T KNOW WHAT YOU'RE DOING /!\\")
			}
		default:
			job.Errorf("Invalid protocol format.")
			return engine.StatusErr
		}
		go func() {
			// FIXME: merge Server.ListenAndServe with ListenAndServe
			chErrors <- ListenAndServe(protoAddrParts[0], protoAddrParts[1], srv, job.GetenvBool("Logging"))
		}()
	}
	for i := 0; i < len(protoAddrs); i += 1 {
		err := <-chErrors
		if err != nil {
			job.Error(err)
			return engine.StatusErr
		}
	}
	return engine.StatusOK
}

func (srv *Server) DockerVersion() APIVersion {
	return APIVersion{
		Version:   VERSION,
		GitCommit: GITCOMMIT,
		GoVersion: runtime.Version(),
	}
}

// simpleVersionInfo is a simple implementation of
// the interface VersionInfo, which is used
// to provide version information for some product,
// component, etc. It stores the product name and the version
// in string and returns them on calls to Name() and Version().
type simpleVersionInfo struct {
	name    string
	version string
}

func (v *simpleVersionInfo) Name() string {
	return v.name
}

func (v *simpleVersionInfo) Version() string {
	return v.version
}

// versionCheckers() returns version informations of:
// docker, go, git-commit (of the docker) and the host's kernel.
//
// Such information will be used on call to NewRegistry().
func (srv *Server) versionInfos() []utils.VersionInfo {
	v := srv.DockerVersion()
	ret := append(make([]utils.VersionInfo, 0, 4), &simpleVersionInfo{"docker", v.Version})

	if len(v.GoVersion) > 0 {
		ret = append(ret, &simpleVersionInfo{"go", v.GoVersion})
	}
	if len(v.GitCommit) > 0 {
		ret = append(ret, &simpleVersionInfo{"git-commit", v.GitCommit})
	}
	if kernelVersion, err := utils.GetKernelVersion(); err == nil {
		ret = append(ret, &simpleVersionInfo{"kernel", kernelVersion.String()})
	}

	return ret
}

// ContainerKill send signal to the container
// If no signal is given (sig 0), then Kill with SIGKILL and wait
// for the container to exit.
// If a signal is given, then just send it to the container and return.
func (srv *Server) ContainerKill(name string, sig int) error {
	if container := srv.runtime.Get(name); container != nil {
		// If no signal is passed, perform regular Kill (SIGKILL + wait())
		if sig == 0 {
			if err := container.Kill(); err != nil {
				return fmt.Errorf("Cannot kill container %s: %s", name, err)
			}
			srv.LogEvent("kill", container.ID, srv.runtime.repositories.ImageName(container.Image))
		} else {
			// Otherwise, just send the requested signal
			if err := container.kill(sig); err != nil {
				return fmt.Errorf("Cannot kill container %s: %s", name, err)
			}
			// FIXME: Add event for signals
		}
	} else {
		return fmt.Errorf("No such container: %s", name)
	}
	return nil
}

func (srv *Server) ContainerExport(name string, out io.Writer) error {
	if container := srv.runtime.Get(name); container != nil {

		data, err := container.Export()
		if err != nil {
			return err
		}

		// Stream the entire contents of the container (basically a volatile snapshot)
		if _, err := io.Copy(out, data); err != nil {
			return err
		}
		srv.LogEvent("export", container.ID, srv.runtime.repositories.ImageName(container.Image))
		return nil
	}
	return fmt.Errorf("No such container: %s", name)
}

// ImageExport exports all images with the given tag. All versions
// containing the same tag are exported. The resulting output is an
// uncompressed tar ball.
// name is the set of tags to export.
// out is the writer where the images are written to.
func (srv *Server) ImageExport(name string, out io.Writer) error {
	// get image json
	tempdir, err := ioutil.TempDir("", "docker-export-")
	if err != nil {
		return err
	}
	defer os.RemoveAll(tempdir)

	utils.Debugf("Serializing %s", name)

	rootRepo, err := srv.runtime.repositories.Get(name)
	if err != nil {
		return err
	}
	if rootRepo != nil {
		for _, id := range rootRepo {
			image, err := srv.ImageInspect(id)
			if err != nil {
				return err
			}

			if err := srv.exportImage(image, tempdir); err != nil {
				return err
			}
		}

		// write repositories
		rootRepoMap := map[string]Repository{}
		rootRepoMap[name] = rootRepo
		rootRepoJson, _ := json.Marshal(rootRepoMap)

		if err := ioutil.WriteFile(path.Join(tempdir, "repositories"), rootRepoJson, os.ModeAppend); err != nil {
			return err
		}
	} else {
		image, err := srv.ImageInspect(name)
		if err != nil {
			return err
		}
		if err := srv.exportImage(image, tempdir); err != nil {
			return err
		}
	}

	fs, err := archive.Tar(tempdir, archive.Uncompressed)
	if err != nil {
		return err
	}

	if _, err := io.Copy(out, fs); err != nil {
		return err
	}
	return nil
}

func (srv *Server) exportImage(image *Image, tempdir string) error {
	for i := image; i != nil; {
		// temporary directory
		tmpImageDir := path.Join(tempdir, i.ID)
		if err := os.Mkdir(tmpImageDir, os.ModeDir); err != nil {
			return err
		}

		var version = "1.0"
		var versionBuf = []byte(version)

		if err := ioutil.WriteFile(path.Join(tmpImageDir, "VERSION"), versionBuf, os.ModeAppend); err != nil {
			return err
		}

		// serialize json
		b, err := json.Marshal(i)
		if err != nil {
			return err
		}
		if err := ioutil.WriteFile(path.Join(tmpImageDir, "json"), b, os.ModeAppend); err != nil {
			return err
		}

		// serialize filesystem
		fs, err := i.TarLayer()
		if err != nil {
			return err
		}

		fsTar, err := os.Create(path.Join(tmpImageDir, "layer.tar"))
		if err != nil {
			return err
		}
		if _, err = io.Copy(fsTar, fs); err != nil {
			return err
		}
		fsTar.Close()

		// find parent
		if i.Parent != "" {
			i, err = srv.ImageInspect(i.Parent)
			if err != nil {
				return err
			}
		} else {
			i = nil
		}
	}
	return nil
}

// Loads a set of images into the repository. This is the complementary of ImageExport.
// The input stream is an uncompressed tar ball containing images and metadata.
func (srv *Server) ImageLoad(in io.Reader) error {
	tmpImageDir, err := ioutil.TempDir("", "docker-import-")
	if err != nil {
		return err
	}
	defer os.RemoveAll(tmpImageDir)

	var (
		repoTarFile = path.Join(tmpImageDir, "repo.tar")
		repoDir     = path.Join(tmpImageDir, "repo")
	)

	tarFile, err := os.Create(repoTarFile)
	if err != nil {
		return err
	}
	if _, err := io.Copy(tarFile, in); err != nil {
		return err
	}
	tarFile.Close()

	repoFile, err := os.Open(repoTarFile)
	if err != nil {
		return err
	}
	if err := os.Mkdir(repoDir, os.ModeDir); err != nil {
		return err
	}
	if err := archive.Untar(repoFile, repoDir, nil); err != nil {
		return err
	}

	dirs, err := ioutil.ReadDir(repoDir)
	if err != nil {
		return err
	}

	for _, d := range dirs {
		if d.IsDir() {
			if err := srv.recursiveLoad(d.Name(), tmpImageDir); err != nil {
				return err
			}
		}
	}

	repositoriesJson, err := ioutil.ReadFile(path.Join(tmpImageDir, "repo", "repositories"))
	if err == nil {
		repositories := map[string]Repository{}
		if err := json.Unmarshal(repositoriesJson, &repositories); err != nil {
			return err
		}

		for imageName, tagMap := range repositories {
			for tag, address := range tagMap {
				if err := srv.runtime.repositories.Set(imageName, tag, address, true); err != nil {
					return err
				}
			}
		}
	} else if !os.IsNotExist(err) {
		return err
	}

	return nil
}

func (srv *Server) recursiveLoad(address, tmpImageDir string) error {
	if _, err := srv.ImageInspect(address); err != nil {
		utils.Debugf("Loading %s", address)

		imageJson, err := ioutil.ReadFile(path.Join(tmpImageDir, "repo", address, "json"))
		if err != nil {
			return err
			utils.Debugf("Error reading json", err)
		}

		layer, err := os.Open(path.Join(tmpImageDir, "repo", address, "layer.tar"))
		if err != nil {
			utils.Debugf("Error reading embedded tar", err)
			return err
		}
		img, err := NewImgJSON(imageJson)
		if err != nil {
			utils.Debugf("Error unmarshalling json", err)
			return err
		}
		if img.Parent != "" {
			if !srv.runtime.graph.Exists(img.Parent) {
				if err := srv.recursiveLoad(img.Parent, tmpImageDir); err != nil {
					return err
				}
			}
		}
		if err := srv.runtime.graph.Register(imageJson, layer, img); err != nil {
			return err
		}
	}
	utils.Debugf("Completed processing %s", address)

	return nil
}

func (srv *Server) ImagesSearch(term string) ([]registry.SearchResult, error) {
	r, err := registry.NewRegistry(srv.runtime.config.Root, nil, srv.HTTPRequestFactory(nil))
	if err != nil {
		return nil, err
	}
	results, err := r.SearchRepositories(term)
	if err != nil {
		return nil, err
	}
	return results.Results, nil
}

func (srv *Server) ImageInsert(name, url, path string, out io.Writer, sf *utils.StreamFormatter) error {
	out = utils.NewWriteFlusher(out)
	img, err := srv.runtime.repositories.LookupImage(name)
	if err != nil {
		return err
	}

	file, err := utils.Download(url, out)
	if err != nil {
		return err
	}
	defer file.Body.Close()

	config, _, _, err := ParseRun([]string{img.ID, "echo", "insert", url, path}, srv.runtime.capabilities)
	if err != nil {
		return err
	}

	c, _, err := srv.runtime.Create(config, "")
	if err != nil {
		return err
	}

	if err := c.Inject(utils.ProgressReader(file.Body, int(file.ContentLength), out, sf.FormatProgress("", "Downloading", "%8v/%v (%v)"), sf, false), path); err != nil {
		return err
	}
	// FIXME: Handle custom repo, tag comment, author
	img, err = srv.runtime.Commit(c, "", "", img.Comment, img.Author, nil)
	if err != nil {
		return err
	}
	out.Write(sf.FormatStatus(img.ID, ""))
	return nil
}

func (srv *Server) ImagesViz(out io.Writer) error {
	images, _ := srv.runtime.graph.Map()
	if images == nil {
		return nil
	}
	out.Write([]byte("digraph docker {\n"))

	var (
		parentImage *Image
		err         error
	)
	for _, image := range images {
		parentImage, err = image.GetParent()
		if err != nil {
			return fmt.Errorf("Error while getting parent image: %v", err)
		}
		if parentImage != nil {
			out.Write([]byte(" \"" + parentImage.ID + "\" -> \"" + image.ID + "\"\n"))
		} else {
			out.Write([]byte(" base -> \"" + image.ID + "\" [style=invis]\n"))
		}
	}

	reporefs := make(map[string][]string)

	for name, repository := range srv.runtime.repositories.Repositories {
		for tag, id := range repository {
			reporefs[utils.TruncateID(id)] = append(reporefs[utils.TruncateID(id)], fmt.Sprintf("%s:%s", name, tag))
		}
	}

	for id, repos := range reporefs {
		out.Write([]byte(" \"" + id + "\" [label=\"" + id + "\\n" + strings.Join(repos, "\\n") + "\",shape=box,fillcolor=\"paleturquoise\",style=\"filled,rounded\"];\n"))
	}
	out.Write([]byte(" base [style=invisible]\n}\n"))
	return nil
}

func (srv *Server) Images(all bool, filter string) ([]APIImages, error) {
	var (
		allImages map[string]*Image
		err       error
	)
	if all {
		allImages, err = srv.runtime.graph.Map()
	} else {
		allImages, err = srv.runtime.graph.Heads()
	}
	if err != nil {
		return nil, err
	}
	lookup := make(map[string]APIImages)
	for name, repository := range srv.runtime.repositories.Repositories {
		if filter != "" {
			if match, _ := path.Match(filter, name); !match {
				continue
			}
		}
		for tag, id := range repository {
			image, err := srv.runtime.graph.Get(id)
			if err != nil {
				log.Printf("Warning: couldn't load %s from %s/%s: %s", id, name, tag, err)
				continue
			}

			if out, exists := lookup[id]; exists {
				out.RepoTags = append(out.RepoTags, fmt.Sprintf("%s:%s", name, tag))

				lookup[id] = out
			} else {
				var out APIImages

				delete(allImages, id)

				out.ParentId = image.Parent
				out.RepoTags = []string{fmt.Sprintf("%s:%s", name, tag)}
				out.ID = image.ID
				out.Created = image.Created.Unix()
				out.Size = image.Size
				out.VirtualSize = image.getParentsSize(0) + image.Size

				lookup[id] = out
			}

		}
	}

	outs := make([]APIImages, 0, len(lookup))
	for _, value := range lookup {
		outs = append(outs, value)
	}

	// Display images which aren't part of a repository/tag
	if filter == "" {
		for _, image := range allImages {
			var out APIImages
			out.ID = image.ID
			out.ParentId = image.Parent
			out.RepoTags = []string{"<none>:<none>"}
			out.Created = image.Created.Unix()
			out.Size = image.Size
			out.VirtualSize = image.getParentsSize(0) + image.Size
			outs = append(outs, out)
		}
	}

	sortImagesByCreationAndTag(outs)
	return outs, nil
}

func (srv *Server) DockerInfo() *APIInfo {
	images, _ := srv.runtime.graph.Map()
	var imgcount int
	if images == nil {
		imgcount = 0
	} else {
		imgcount = len(images)
	}
	lxcVersion := ""
	if output, err := exec.Command("lxc-version").CombinedOutput(); err == nil {
		outputStr := string(output)
		if len(strings.SplitN(outputStr, ":", 2)) == 2 {
			lxcVersion = strings.TrimSpace(strings.SplitN(string(output), ":", 2)[1])
		}
	}
	kernelVersion := "<unknown>"
	if kv, err := utils.GetKernelVersion(); err == nil {
		kernelVersion = kv.String()
	}

	return &APIInfo{
		Containers:         len(srv.runtime.List()),
		Images:             imgcount,
		Driver:             srv.runtime.driver.String(),
		DriverStatus:       srv.runtime.driver.Status(),
		MemoryLimit:        srv.runtime.capabilities.MemoryLimit,
		SwapLimit:          srv.runtime.capabilities.SwapLimit,
		IPv4Forwarding:     !srv.runtime.capabilities.IPv4ForwardingDisabled,
		Debug:              os.Getenv("DEBUG") != "",
		NFd:                utils.GetTotalUsedFds(),
		NGoroutines:        runtime.NumGoroutine(),
		LXCVersion:         lxcVersion,
		NEventsListener:    len(srv.events),
		KernelVersion:      kernelVersion,
		IndexServerAddress: auth.IndexServerAddress(),
	}
}

func (srv *Server) ImageHistory(name string) ([]APIHistory, error) {
	image, err := srv.runtime.repositories.LookupImage(name)
	if err != nil {
		return nil, err
	}

	lookupMap := make(map[string][]string)
	for name, repository := range srv.runtime.repositories.Repositories {
		for tag, id := range repository {
			// If the ID already has a reverse lookup, do not update it unless for "latest"
			if _, exists := lookupMap[id]; !exists {
				lookupMap[id] = []string{}
			}
			lookupMap[id] = append(lookupMap[id], name+":"+tag)
		}
	}

	outs := []APIHistory{} //produce [] when empty instead of 'null'
	err = image.WalkHistory(func(img *Image) error {
		var out APIHistory
		out.ID = img.ID
		out.Created = img.Created.Unix()
		out.CreatedBy = strings.Join(img.ContainerConfig.Cmd, " ")
		out.Tags = lookupMap[img.ID]
		out.Size = img.Size
		outs = append(outs, out)
		return nil
	})
	return outs, nil

}

func (srv *Server) ContainerTop(name, psArgs string) (*APITop, error) {
	if container := srv.runtime.Get(name); container != nil {
		output, err := exec.Command("lxc-ps", "--name", container.ID, "--", psArgs).CombinedOutput()
		if err != nil {
			return nil, fmt.Errorf("lxc-ps: %s (%s)", err, output)
		}
		procs := APITop{}
		for i, line := range strings.Split(string(output), "\n") {
			if len(line) == 0 {
				continue
			}
			words := []string{}
			scanner := bufio.NewScanner(strings.NewReader(line))
			scanner.Split(bufio.ScanWords)
			if !scanner.Scan() {
				return nil, fmt.Errorf("Wrong output using lxc-ps")
			}
			// no scanner.Text because we skip container id
			for scanner.Scan() {
				if i != 0 && len(words) == len(procs.Titles) {
					words[len(words)-1] = fmt.Sprintf("%s %s", words[len(words)-1], scanner.Text())
				} else {
					words = append(words, scanner.Text())
				}
			}
			if i == 0 {
				procs.Titles = words
			} else {
				procs.Processes = append(procs.Processes, words)
			}
		}
		return &procs, nil

	}
	return nil, fmt.Errorf("No such container: %s", name)
}

func (srv *Server) ContainerChanges(name string) ([]archive.Change, error) {
	if container := srv.runtime.Get(name); container != nil {
		return container.Changes()
	}
	return nil, fmt.Errorf("No such container: %s", name)
}

func (srv *Server) Containers(all, size bool, n int, since, before string) []APIContainers {
	var foundBefore bool
	var displayed int
	out := []APIContainers{}

	names := map[string][]string{}
	srv.runtime.containerGraph.Walk("/", func(p string, e *graphdb.Entity) error {
		names[e.ID()] = append(names[e.ID()], p)
		return nil
	}, -1)

	for _, container := range srv.runtime.List() {
		if !container.State.IsRunning() && !all && n == -1 && since == "" && before == "" {
			continue
		}
		if before != "" && !foundBefore {
			if container.ID == before || utils.TruncateID(container.ID) == before {
				foundBefore = true
			}
			continue
		}
		if displayed == n {
			break
		}
		if container.ID == since || utils.TruncateID(container.ID) == since {
			break
		}
		displayed++
		c := createAPIContainer(names[container.ID], container, size, srv.runtime)
		out = append(out, c)
	}
	return out
}

func createAPIContainer(names []string, container *Container, size bool, runtime *Runtime) APIContainers {
	c := APIContainers{
		ID: container.ID,
	}
	c.Names = names
	c.Image = runtime.repositories.ImageName(container.Image)
	c.Command = fmt.Sprintf("%s %s", container.Path, strings.Join(container.Args, " "))
	c.Created = container.Created.Unix()
	c.Status = container.State.String()
	c.Ports = container.NetworkSettings.PortMappingAPI()
	if size {
		c.SizeRw, c.SizeRootFs = container.GetSize()
	}
	return c
}
func (srv *Server) ContainerCommit(name, repo, tag, author, comment string, config *Config) (string, error) {
	container := srv.runtime.Get(name)
	if container == nil {
		return "", fmt.Errorf("No such container: %s", name)
	}
	img, err := srv.runtime.Commit(container, repo, tag, comment, author, config)
	if err != nil {
		return "", err
	}
	return img.ID, err
}

// FIXME: this should be called ImageTag
func (srv *Server) ContainerTag(name, repo, tag string, force bool) error {
	if err := srv.runtime.repositories.Set(repo, tag, name, force); err != nil {
		return err
	}
	return nil
}

func (srv *Server) pullImage(r *registry.Registry, out io.Writer, imgID, endpoint string, token []string, sf *utils.StreamFormatter) error {
	history, err := r.GetRemoteHistory(imgID, endpoint, token)
	if err != nil {
		return err
	}
	out.Write(sf.FormatProgress(utils.TruncateID(imgID), "Pulling", "dependent layers"))
	// FIXME: Try to stream the images?
	// FIXME: Launch the getRemoteImage() in goroutines

	for i := len(history) - 1; i >= 0; i-- {
		id := history[i]

		// ensure no two downloads of the same layer happen at the same time
		if c, err := srv.poolAdd("pull", "layer:"+id); err != nil {
			utils.Errorf("Image (id: %s) pull is already running, skipping: %v", id, err)
			<-c
		}
		defer srv.poolRemove("pull", "layer:"+id)

		if !srv.runtime.graph.Exists(id) {
			out.Write(sf.FormatProgress(utils.TruncateID(id), "Pulling", "metadata"))
			imgJSON, imgSize, err := r.GetRemoteImageJSON(id, endpoint, token)
			if err != nil {
				out.Write(sf.FormatProgress(utils.TruncateID(id), "Error", "pulling dependent layers"))
				// FIXME: Keep going in case of error?
				return err
			}
			img, err := NewImgJSON(imgJSON)
			if err != nil {
				out.Write(sf.FormatProgress(utils.TruncateID(id), "Error", "pulling dependent layers"))
				return fmt.Errorf("Failed to parse json: %s", err)
			}

			// Get the layer
			out.Write(sf.FormatProgress(utils.TruncateID(id), "Pulling", "fs layer"))
			layer, err := r.GetRemoteImageLayer(img.ID, endpoint, token)
			if err != nil {
				out.Write(sf.FormatProgress(utils.TruncateID(id), "Error", "pulling dependent layers"))
				return err
			}
			defer layer.Close()
			if err := srv.runtime.graph.Register(imgJSON, utils.ProgressReader(layer, imgSize, out, sf.FormatProgress(utils.TruncateID(id), "Downloading", "%8v/%v (%v)"), sf, false), img); err != nil {
				out.Write(sf.FormatProgress(utils.TruncateID(id), "Error", "downloading dependent layers"))
				return err
			}
		}
		out.Write(sf.FormatProgress(utils.TruncateID(id), "Download", "complete"))

	}
	return nil
}

func (srv *Server) pullRepository(r *registry.Registry, out io.Writer, localName, remoteName, askedTag, indexEp string, sf *utils.StreamFormatter, parallel bool) error {
	out.Write(sf.FormatStatus("", "Pulling repository %s", localName))

	repoData, err := r.GetRepositoryData(indexEp, remoteName)
	if err != nil {
		return err
	}

	utils.Debugf("Retrieving the tag list")
	tagsList, err := r.GetRemoteTags(repoData.Endpoints, remoteName, repoData.Tokens)
	if err != nil {
		utils.Errorf("%v", err)
		return err
	}

	for tag, id := range tagsList {
		repoData.ImgList[id] = &registry.ImgData{
			ID:       id,
			Tag:      tag,
			Checksum: "",
		}
	}

	utils.Debugf("Registering tags")
	// If no tag has been specified, pull them all
	if askedTag == "" {
		for tag, id := range tagsList {
			repoData.ImgList[id].Tag = tag
		}
	} else {
		// Otherwise, check that the tag exists and use only that one
		id, exists := tagsList[askedTag]
		if !exists {
			return fmt.Errorf("Tag %s not found in repository %s", askedTag, localName)
		}
		repoData.ImgList[id].Tag = askedTag
	}

	errors := make(chan error)
	for _, image := range repoData.ImgList {
		downloadImage := func(img *registry.ImgData) {
			if askedTag != "" && img.Tag != askedTag {
				utils.Debugf("(%s) does not match %s (id: %s), skipping", img.Tag, askedTag, img.ID)
				if parallel {
					errors <- nil
				}
				return
			}

			if img.Tag == "" {
				utils.Debugf("Image (id: %s) present in this repository but untagged, skipping", img.ID)
				if parallel {
					errors <- nil
				}
				return
			}

			// ensure no two downloads of the same image happen at the same time
			if _, err := srv.poolAdd("pull", "img:"+img.ID); err != nil {
				utils.Errorf("Image (id: %s) pull is already running, skipping: %v", img.ID, err)
				if parallel {
					errors <- nil
				}
				return
			}
			defer srv.poolRemove("pull", "img:"+img.ID)

			out.Write(sf.FormatProgress(utils.TruncateID(img.ID), "Pulling", fmt.Sprintf("image (%s) from %s", img.Tag, localName)))
			success := false
			var lastErr error
			for _, ep := range repoData.Endpoints {
				out.Write(sf.FormatProgress(utils.TruncateID(img.ID), "Pulling", fmt.Sprintf("image (%s) from %s, endpoint: %s", img.Tag, localName, ep)))
				if err := srv.pullImage(r, out, img.ID, ep, repoData.Tokens, sf); err != nil {
					// Its not ideal that only the last error  is returned, it would be better to concatenate the errors.
					// As the error is also given to the output stream the user will see the error.
					lastErr = err
					out.Write(sf.FormatProgress(utils.TruncateID(img.ID), "Error pulling", fmt.Sprintf("image (%s) from %s, endpoint: %s, %s", img.Tag, localName, ep, err)))
					continue
				}
				success = true
				break
			}
			if !success {
				out.Write(sf.FormatProgress(utils.TruncateID(img.ID), "Error pulling", fmt.Sprintf("image (%s) from %s, %s", img.Tag, localName, lastErr)))
				if parallel {
					errors <- fmt.Errorf("Could not find repository on any of the indexed registries.")
					return
				}
			}
			out.Write(sf.FormatProgress(utils.TruncateID(img.ID), "Download", "complete"))

			if parallel {
				errors <- nil
			}
		}

		if parallel {
			go downloadImage(image)
		} else {
			downloadImage(image)
		}
	}
	if parallel {
		var lastError error
		for i := 0; i < len(repoData.ImgList); i++ {
			if err := <-errors; err != nil {
				lastError = err
			}
		}
		if lastError != nil {
			return lastError
		}

	}
	for tag, id := range tagsList {
		if askedTag != "" && tag != askedTag {
			continue
		}
		if err := srv.runtime.repositories.Set(localName, tag, id, true); err != nil {
			return err
		}
	}
	if err := srv.runtime.repositories.Save(); err != nil {
		return err
	}

	return nil
}

func (srv *Server) poolAdd(kind, key string) (chan struct{}, error) {
	srv.Lock()
	defer srv.Unlock()

	if c, exists := srv.pullingPool[key]; exists {
		return c, fmt.Errorf("pull %s is already in progress", key)
	}
	if c, exists := srv.pushingPool[key]; exists {
		return c, fmt.Errorf("push %s is already in progress", key)
	}

	c := make(chan struct{})
	switch kind {
	case "pull":
		srv.pullingPool[key] = c
	case "push":
		srv.pushingPool[key] = c
	default:
		return nil, fmt.Errorf("Unknown pool type")
	}
	return c, nil
}

func (srv *Server) poolRemove(kind, key string) error {
	srv.Lock()
	defer srv.Unlock()
	switch kind {
	case "pull":
		if c, exists := srv.pullingPool[key]; exists {
			close(c)
			delete(srv.pullingPool, key)
		}
	case "push":
		if c, exists := srv.pushingPool[key]; exists {
			close(c)
			delete(srv.pushingPool, key)
		}
	default:
		return fmt.Errorf("Unknown pool type")
	}
	return nil
}

func (srv *Server) ImagePull(localName string, tag string, out io.Writer, sf *utils.StreamFormatter, authConfig *auth.AuthConfig, metaHeaders map[string][]string, parallel bool) error {
	r, err := registry.NewRegistry(srv.runtime.config.Root, authConfig, srv.HTTPRequestFactory(metaHeaders))
	if err != nil {
		return err
	}

	out = utils.NewWriteFlusher(out)

	c, err := srv.poolAdd("pull", localName+":"+tag)
	if err != nil {
		if c != nil {
			// Another pull of the same repository is already taking place; just wait for it to finish
			out.Write(sf.FormatStatus("", "Repository %s already being pulled by another client. Waiting.", localName))
			<-c
			return nil
		}
		return err
	}
	defer srv.poolRemove("pull", localName+":"+tag)

	// Resolve the Repository name from fqn to endpoint + name
	endpoint, remoteName, err := registry.ResolveRepositoryName(localName)
	if err != nil {
		return err
	}

	if endpoint == auth.IndexServerAddress() {
		// If pull "index.docker.io/foo/bar", it's stored locally under "foo/bar"
		localName = remoteName
	}

	if err = srv.pullRepository(r, out, localName, remoteName, tag, endpoint, sf, parallel); err != nil {
		return err
	}

	return nil
}

// Retrieve the all the images to be uploaded in the correct order
// Note: we can't use a map as it is not ordered
func (srv *Server) getImageList(localRepo map[string]string) ([][]*registry.ImgData, error) {
	imgList := map[string]*registry.ImgData{}
	depGraph := utils.NewDependencyGraph()

	for tag, id := range localRepo {
		img, err := srv.runtime.graph.Get(id)
		if err != nil {
			return nil, err
		}
		depGraph.NewNode(img.ID)
		img.WalkHistory(func(current *Image) error {
			imgList[current.ID] = &registry.ImgData{
				ID:  current.ID,
				Tag: tag,
			}
			parent, err := current.GetParent()
			if err != nil {
				return err
			}
			if parent == nil {
				return nil
			}
			depGraph.NewNode(parent.ID)
			depGraph.AddDependency(current.ID, parent.ID)
			return nil
		})
	}

	traversalMap, err := depGraph.GenerateTraversalMap()
	if err != nil {
		return nil, err
	}

	utils.Debugf("Traversal map: %v", traversalMap)
	result := [][]*registry.ImgData{}
	for _, round := range traversalMap {
		dataRound := []*registry.ImgData{}
		for _, imgID := range round {
			dataRound = append(dataRound, imgList[imgID])
		}
		result = append(result, dataRound)
	}
	return result, nil
}

func flatten(slc [][]*registry.ImgData) []*registry.ImgData {
	result := []*registry.ImgData{}
	for _, x := range slc {
		result = append(result, x...)
	}
	return result
}

func (srv *Server) pushRepository(r *registry.Registry, out io.Writer, localName, remoteName string, localRepo map[string]string, indexEp string, sf *utils.StreamFormatter) error {
	out = utils.NewWriteFlusher(out)
	imgList, err := srv.getImageList(localRepo)
	if err != nil {
		return err
	}
	flattenedImgList := flatten(imgList)
	out.Write(sf.FormatStatus("", "Sending image list"))

	var repoData *registry.RepositoryData
	repoData, err = r.PushImageJSONIndex(indexEp, remoteName, flattenedImgList, false, nil)
	if err != nil {
		return err
	}

	for _, ep := range repoData.Endpoints {
		out.Write(sf.FormatStatus("", "Pushing repository %s (%d tags)", localName, len(localRepo)))
		// This section can not be parallelized (each round depends on the previous one)
		for _, round := range imgList {
			// FIXME: This section can be parallelized
			for _, elem := range round {
				var pushTags func() error
				pushTags = func() error {
					out.Write(sf.FormatStatus("", "Pushing tags for rev [%s] on {%s}", elem.ID, ep+"repositories/"+remoteName+"/tags/"+elem.Tag))
					if err := r.PushRegistryTag(remoteName, elem.ID, elem.Tag, ep, repoData.Tokens); err != nil {
						return err
					}
					return nil
				}
				if _, exists := repoData.ImgList[elem.ID]; exists {
					if err := pushTags(); err != nil {
						return err
					}
					out.Write(sf.FormatStatus("", "Image %s already pushed, skipping", elem.ID))
					continue
				} else if r.LookupRemoteImage(elem.ID, ep, repoData.Tokens) {
					if err := pushTags(); err != nil {
						return err
					}
					out.Write(sf.FormatStatus("", "Image %s already pushed, skipping", elem.ID))
					continue
				}
				checksum, err := srv.pushImage(r, out, remoteName, elem.ID, ep, repoData.Tokens, sf)
				if err != nil {
					// FIXME: Continue on error?
					return err
				}
				elem.Checksum = checksum

				if err := pushTags(); err != nil {
					return err
				}
			}
		}
	}

	if _, err := r.PushImageJSONIndex(indexEp, remoteName, flattenedImgList, true, repoData.Endpoints); err != nil {
		return err
	}

	return nil
}

func (srv *Server) pushImage(r *registry.Registry, out io.Writer, remote, imgID, ep string, token []string, sf *utils.StreamFormatter) (checksum string, err error) {
	out = utils.NewWriteFlusher(out)
	jsonRaw, err := ioutil.ReadFile(path.Join(srv.runtime.graph.Root, imgID, "json"))
	if err != nil {
		return "", fmt.Errorf("Cannot retrieve the path for {%s}: %s", imgID, err)
	}
	out.Write(sf.FormatStatus("", "Pushing %s", imgID))

	imgData := &registry.ImgData{
		ID: imgID,
	}

	// Send the json
	if err := r.PushImageJSONRegistry(imgData, jsonRaw, ep, token); err != nil {
		if err == registry.ErrAlreadyExists {
			out.Write(sf.FormatStatus("", "Image %s already pushed, skipping", imgData.ID))
			return "", nil
		}
		return "", err
	}

	layerData, err := srv.runtime.graph.TempLayerArchive(imgID, archive.Uncompressed, sf, out)
	if err != nil {
		return "", fmt.Errorf("Failed to generate layer archive: %s", err)
	}
	defer os.RemoveAll(layerData.Name())

	// Send the layer
	checksum, err = r.PushImageLayerRegistry(imgData.ID, utils.ProgressReader(layerData, int(layerData.Size), out, sf.FormatProgress("", "Pushing", "%8v/%v (%v)"), sf, false), ep, token, jsonRaw)
	if err != nil {
		return "", err
	}
	imgData.Checksum = checksum

	out.Write(sf.FormatStatus("", ""))

	// Send the checksum
	if err := r.PushImageChecksumRegistry(imgData, ep, token); err != nil {
		return "", err
	}

	return imgData.Checksum, nil
}

// FIXME: Allow to interrupt current push when new push of same image is done.
func (srv *Server) ImagePush(localName string, out io.Writer, sf *utils.StreamFormatter, authConfig *auth.AuthConfig, metaHeaders map[string][]string) error {
	if _, err := srv.poolAdd("push", localName); err != nil {
		return err
	}
	defer srv.poolRemove("push", localName)

	// Resolve the Repository name from fqn to endpoint + name
	endpoint, remoteName, err := registry.ResolveRepositoryName(localName)
	if err != nil {
		return err
	}

	out = utils.NewWriteFlusher(out)
	img, err := srv.runtime.graph.Get(localName)
	r, err2 := registry.NewRegistry(srv.runtime.config.Root, authConfig, srv.HTTPRequestFactory(metaHeaders))
	if err2 != nil {
		return err2
	}

	if err != nil {
		reposLen := len(srv.runtime.repositories.Repositories[localName])
		out.Write(sf.FormatStatus("", "The push refers to a repository [%s] (len: %d)", localName, reposLen))
		// If it fails, try to get the repository
		if localRepo, exists := srv.runtime.repositories.Repositories[localName]; exists {
			if err := srv.pushRepository(r, out, localName, remoteName, localRepo, endpoint, sf); err != nil {
				return err
			}
			return nil
		}
		return err
	}

	var token []string
	out.Write(sf.FormatStatus("", "The push refers to an image: [%s]", localName))
	if _, err := srv.pushImage(r, out, remoteName, img.ID, endpoint, token, sf); err != nil {
		return err
	}
	return nil
}

func (srv *Server) ImageImport(src, repo, tag string, in io.Reader, out io.Writer, sf *utils.StreamFormatter) error {
	var archive io.Reader
	var resp *http.Response

	if src == "-" {
		archive = in
	} else {
		u, err := url.Parse(src)
		if err != nil {
			return err
		}
		if u.Scheme == "" {
			u.Scheme = "http"
			u.Host = src
			u.Path = ""
		}
		out.Write(sf.FormatStatus("", "Downloading from %s", u))
		// Download with curl (pretty progress bar)
		// If curl is not available, fallback to http.Get()
		resp, err = utils.Download(u.String(), out)
		if err != nil {
			return err
		}
		archive = utils.ProgressReader(resp.Body, int(resp.ContentLength), out, sf.FormatProgress("", "Importing", "%8v/%v (%v)"), sf, true)
	}
	img, err := srv.runtime.graph.Create(archive, nil, "Imported from "+src, "", nil)
	if err != nil {
		return err
	}
	// Optionally register the image at REPO/TAG
	if repo != "" {
		if err := srv.runtime.repositories.Set(repo, tag, img.ID, true); err != nil {
			return err
		}
	}
	out.Write(sf.FormatStatus("", img.ID))
	return nil
}

func (srv *Server) ContainerCreate(job *engine.Job) engine.Status {
	var name string
	if len(job.Args) == 1 {
		name = job.Args[0]
	} else if len(job.Args) > 1 {
		job.Printf("Usage: %s", job.Name)
		return engine.StatusErr
	}
	var config Config
	if err := job.ExportEnv(&config); err != nil {
		job.Error(err)
		return engine.StatusErr
	}
	if config.Memory != 0 && config.Memory < 524288 {
		job.Errorf("Minimum memory limit allowed is 512k")
		return engine.StatusErr
	}
	if config.Memory > 0 && !srv.runtime.capabilities.MemoryLimit {
		config.Memory = 0
	}
	if config.Memory > 0 && !srv.runtime.capabilities.SwapLimit {
		config.MemorySwap = -1
	}
	container, buildWarnings, err := srv.runtime.Create(&config, name)
	if err != nil {
		if srv.runtime.graph.IsNotExist(err) {
			_, tag := utils.ParseRepositoryTag(config.Image)
			if tag == "" {
				tag = DEFAULTTAG
			}
			job.Errorf("No such image: %s (tag: %s)", config.Image, tag)
			return engine.StatusErr
		}
		job.Error(err)
		return engine.StatusErr
	}
	srv.LogEvent("create", container.ID, srv.runtime.repositories.ImageName(container.Image))
	// FIXME: this is necessary because runtime.Create might return a nil container
	// with a non-nil error. This should not happen! Once it's fixed we
	// can remove this workaround.
	if container != nil {
		job.Printf("%s\n", container.ID)
	}
	for _, warning := range buildWarnings {
		job.Errorf("%s\n", warning)
	}
	return engine.StatusOK
}

func (srv *Server) ContainerRestart(name string, t int) error {
	if container := srv.runtime.Get(name); container != nil {
		if err := container.Restart(t); err != nil {
			return fmt.Errorf("Cannot restart container %s: %s", name, err)
		}
		srv.LogEvent("restart", container.ID, srv.runtime.repositories.ImageName(container.Image))
	} else {
		return fmt.Errorf("No such container: %s", name)
	}
	return nil
}

func (srv *Server) ContainerDestroy(name string, removeVolume, removeLink bool) error {
	container := srv.runtime.Get(name)

	if removeLink {
		if container == nil {
			return fmt.Errorf("No such link: %s", name)
		}
		name, err := srv.runtime.getFullName(name)
		if err != nil {
			return err
		}
		parent, n := path.Split(name)
		if parent == "/" {
			return fmt.Errorf("Conflict, cannot remove the default name of the container")
		}
		pe := srv.runtime.containerGraph.Get(parent)
		if pe == nil {
			return fmt.Errorf("Cannot get parent %s for name %s", parent, name)
		}
		parentContainer := srv.runtime.Get(pe.ID())

		if parentContainer != nil && parentContainer.activeLinks != nil {
			if link, exists := parentContainer.activeLinks[n]; exists {
				link.Disable()
			} else {
				utils.Debugf("Could not find active link for %s", name)
			}
		}

		if err := srv.runtime.containerGraph.Delete(name); err != nil {
			return err
		}
		return nil
	}

	if container != nil {
		if container.State.IsRunning() {
			return fmt.Errorf("Impossible to remove a running container, please stop it first")
		}
		volumes := make(map[string]struct{})

		binds := make(map[string]struct{})

		for _, bind := range container.hostConfig.Binds {
			splitBind := strings.Split(bind, ":")
			source := splitBind[0]
			binds[source] = struct{}{}
		}

		// Store all the deleted containers volumes
		for _, volumeId := range container.Volumes {

			// Skip the volumes mounted from external
			if _, exists := binds[volumeId]; exists {
				continue
			}

			volumeId = strings.TrimSuffix(volumeId, "/layer")
			volumeId = filepath.Base(volumeId)
			volumes[volumeId] = struct{}{}
		}
		if err := srv.runtime.Destroy(container); err != nil {
			return fmt.Errorf("Cannot destroy container %s: %s", name, err)
		}
		srv.LogEvent("destroy", container.ID, srv.runtime.repositories.ImageName(container.Image))

		if removeVolume {
			// Retrieve all volumes from all remaining containers
			usedVolumes := make(map[string]*Container)
			for _, container := range srv.runtime.List() {
				for _, containerVolumeId := range container.Volumes {
					usedVolumes[containerVolumeId] = container
				}
			}

			for volumeId := range volumes {
				// If the requested volu
				if c, exists := usedVolumes[volumeId]; exists {
					log.Printf("The volume %s is used by the container %s. Impossible to remove it. Skipping.\n", volumeId, c.ID)
					continue
				}
				if err := srv.runtime.volumes.Delete(volumeId); err != nil {
					return err
				}
			}
		}
	} else {
		return fmt.Errorf("No such container: %s", name)
	}
	return nil
}

var ErrImageReferenced = errors.New("Image referenced by a repository")

func (srv *Server) deleteImageAndChildren(id string, imgs *[]APIRmi, byParents map[string][]*Image) error {
	// If the image is referenced by a repo, do not delete
	if len(srv.runtime.repositories.ByID()[id]) != 0 {
		return ErrImageReferenced
	}
	// If the image is not referenced but has children, go recursive
	referenced := false
	for _, img := range byParents[id] {
		if err := srv.deleteImageAndChildren(img.ID, imgs, byParents); err != nil {
			if err != ErrImageReferenced {
				return err
			}
			referenced = true
		}
	}
	if referenced {
		return ErrImageReferenced
	}

	// If the image is not referenced and has no children, remove it
	byParents, err := srv.runtime.graph.ByParent()
	if err != nil {
		return err
	}
	if len(byParents[id]) == 0 {
		if err := srv.runtime.repositories.DeleteAll(id); err != nil {
			return err
		}
		err := srv.runtime.graph.Delete(id)
		if err != nil {
			return err
		}
		*imgs = append(*imgs, APIRmi{Deleted: id})
		srv.LogEvent("delete", id, "")
		return nil
	}
	return nil
}

func (srv *Server) deleteImageParents(img *Image, imgs *[]APIRmi) error {
	if img.Parent != "" {
		parent, err := srv.runtime.graph.Get(img.Parent)
		if err != nil {
			return err
		}
		byParents, err := srv.runtime.graph.ByParent()
		if err != nil {
			return err
		}
		// Remove all children images
		if err := srv.deleteImageAndChildren(img.Parent, imgs, byParents); err != nil {
			return err
		}
		return srv.deleteImageParents(parent, imgs)
	}
	return nil
}

func (srv *Server) deleteImage(img *Image, repoName, tag string) ([]APIRmi, error) {
	imgs := []APIRmi{}
	tags := []string{}

	//If delete by id, see if the id belong only to one repository
	if repoName == "" {
		for _, repoAndTag := range srv.runtime.repositories.ByID()[img.ID] {
			parsedRepo, parsedTag := utils.ParseRepositoryTag(repoAndTag)
			if repoName == "" || repoName == parsedRepo {
				repoName = parsedRepo
				if parsedTag != "" {
					tags = append(tags, parsedTag)
				}
			} else if repoName != parsedRepo {
				// the id belongs to multiple repos, like base:latest and user:test,
				// in that case return conflict
				return imgs, nil
			}
		}
	} else {
		tags = append(tags, tag)
	}
	//Untag the current image
	for _, tag := range tags {
		tagDeleted, err := srv.runtime.repositories.Delete(repoName, tag)
		if err != nil {
			return nil, err
		}
		if tagDeleted {
			imgs = append(imgs, APIRmi{Untagged: img.ID})
			srv.LogEvent("untag", img.ID, "")
		}
	}
	if len(srv.runtime.repositories.ByID()[img.ID]) == 0 {
		if err := srv.deleteImageAndChildren(img.ID, &imgs, nil); err != nil {
			if err != ErrImageReferenced {
				return imgs, err
			}
		} else if err := srv.deleteImageParents(img, &imgs); err != nil {
			if err != ErrImageReferenced {
				return imgs, err
			}
		}
	}
	return imgs, nil
}

func (srv *Server) ImageDelete(name string, autoPrune bool) ([]APIRmi, error) {
	img, err := srv.runtime.repositories.LookupImage(name)
	if err != nil {
		return nil, fmt.Errorf("No such image: %s", name)
	}
	if !autoPrune {
		if err := srv.runtime.graph.Delete(img.ID); err != nil {
			return nil, fmt.Errorf("Cannot delete image %s: %s", name, err)
		}
		return nil, nil
	}

	// Prevent deletion if image is used by a running container
	for _, container := range srv.runtime.List() {
		if container.State.IsRunning() {
			parent, err := srv.runtime.repositories.LookupImage(container.Image)
			if err != nil {
				return nil, err
			}

			if err := parent.WalkHistory(func(p *Image) error {
				if img.ID == p.ID {
					return fmt.Errorf("Conflict, cannot delete %s because the running container %s is using it", name, container.ID)
				}
				return nil
			}); err != nil {
				return nil, err
			}
		}
	}

	if strings.Contains(img.ID, name) {
		//delete via ID
		return srv.deleteImage(img, "", "")
	}
	name, tag := utils.ParseRepositoryTag(name)
	return srv.deleteImage(img, name, tag)
}

func (srv *Server) ImageGetCached(imgID string, config *Config) (*Image, error) {

	// Retrieve all images
	images, err := srv.runtime.graph.Map()
	if err != nil {
		return nil, err
	}

	// Store the tree in a map of map (map[parentId][childId])
	imageMap := make(map[string]map[string]struct{})
	for _, img := range images {
		if _, exists := imageMap[img.Parent]; !exists {
			imageMap[img.Parent] = make(map[string]struct{})
		}
		imageMap[img.Parent][img.ID] = struct{}{}
	}

	// Loop on the children of the given image and check the config
	for elem := range imageMap[imgID] {
		img, err := srv.runtime.graph.Get(elem)
		if err != nil {
			return nil, err
		}
		if CompareConfig(&img.ContainerConfig, config) {
			return img, nil
		}
	}
	return nil, nil
}

func (srv *Server) RegisterLinks(name string, hostConfig *HostConfig) error {
	runtime := srv.runtime
	container := runtime.Get(name)
	if container == nil {
		return fmt.Errorf("No such container: %s", name)
	}

	if hostConfig != nil && hostConfig.Links != nil {
		for _, l := range hostConfig.Links {
			parts, err := parseLink(l)
			if err != nil {
				return err
			}
			child, err := srv.runtime.GetByName(parts["name"])
			if err != nil {
				return err
			}
			if child == nil {
				return fmt.Errorf("Could not get container for %s", parts["name"])
			}
			if err := runtime.RegisterLink(container, child, parts["alias"]); err != nil {
				return err
			}
		}

		// After we load all the links into the runtime
		// set them to nil on the hostconfig
		hostConfig.Links = nil
		if err := container.writeHostConfig(); err != nil {
			return err
		}
	}
	return nil
}

func (srv *Server) ContainerStart(job *engine.Job) engine.Status {
	if len(job.Args) < 1 {
		job.Errorf("Usage: %s container_id", job.Name)
		return engine.StatusErr
	}
	name := job.Args[0]
	runtime := srv.runtime
	container := runtime.Get(name)

	if container == nil {
		job.Errorf("No such container: %s", name)
		return engine.StatusErr
	}
	// If no environment was set, then no hostconfig was passed.
	if len(job.Environ()) > 0 {
		var hostConfig HostConfig
		if err := job.ExportEnv(&hostConfig); err != nil {
			job.Error(err)
			return engine.StatusErr
		}
		// Validate the HostConfig binds. Make sure that:
		// 1) the source of a bind mount isn't /
		//         The bind mount "/:/foo" isn't allowed.
		// 2) Check that the source exists
		//        The source to be bind mounted must exist.
		for _, bind := range hostConfig.Binds {
			splitBind := strings.Split(bind, ":")
			source := splitBind[0]

			// refuse to bind mount "/" to the container
			if source == "/" {
				job.Errorf("Invalid bind mount '%s' : source can't be '/'", bind)
				return engine.StatusErr
			}

			// ensure the source exists on the host
			_, err := os.Stat(source)
			if err != nil && os.IsNotExist(err) {
				job.Errorf("Invalid bind mount '%s' : source doesn't exist", bind)
				return engine.StatusErr
			}
		}
		// Register any links from the host config before starting the container
		// FIXME: we could just pass the container here, no need to lookup by name again.
		if err := srv.RegisterLinks(name, &hostConfig); err != nil {
			job.Error(err)
			return engine.StatusErr
		}
		container.hostConfig = &hostConfig
		container.ToDisk()
	}
	if err := container.Start(); err != nil {
		job.Errorf("Cannot start container %s: %s", name, err)
		return engine.StatusErr
	}
	srv.LogEvent("start", container.ID, runtime.repositories.ImageName(container.Image))

	return engine.StatusOK
}

func (srv *Server) ContainerStop(name string, t int) error {
	if container := srv.runtime.Get(name); container != nil {
		if err := container.Stop(t); err != nil {
			return fmt.Errorf("Cannot stop container %s: %s", name, err)
		}
		srv.LogEvent("stop", container.ID, srv.runtime.repositories.ImageName(container.Image))
	} else {
		return fmt.Errorf("No such container: %s", name)
	}
	return nil
}

func (srv *Server) ContainerWait(name string) (int, error) {
	if container := srv.runtime.Get(name); container != nil {
		return container.Wait(), nil
	}
	return 0, fmt.Errorf("No such container: %s", name)
}

func (srv *Server) ContainerResize(name string, h, w int) error {
	if container := srv.runtime.Get(name); container != nil {
		return container.Resize(h, w)
	}
	return fmt.Errorf("No such container: %s", name)
}

func (srv *Server) ContainerAttach(name string, logs, stream, stdin, stdout, stderr bool, inStream io.ReadCloser, outStream, errStream io.Writer) error {
	container := srv.runtime.Get(name)
	if container == nil {
		return fmt.Errorf("No such container: %s", name)
	}

	//logs
	if logs {
		cLog, err := container.ReadLog("json")
		if err != nil && os.IsNotExist(err) {
			// Legacy logs
			utils.Errorf("Old logs format")
			if stdout {
				cLog, err := container.ReadLog("stdout")
				if err != nil {
					utils.Errorf("Error reading logs (stdout): %s", err)
				} else if _, err := io.Copy(outStream, cLog); err != nil {
					utils.Errorf("Error streaming logs (stdout): %s", err)
				}
			}
			if stderr {
				cLog, err := container.ReadLog("stderr")
				if err != nil {
					utils.Errorf("Error reading logs (stderr): %s", err)
				} else if _, err := io.Copy(errStream, cLog); err != nil {
					utils.Errorf("Error streaming logs (stderr): %s", err)
				}
			}
		} else if err != nil {
			utils.Errorf("Error reading logs (json): %s", err)
		} else {
			dec := json.NewDecoder(cLog)
			for {
				l := &utils.JSONLog{}

				if err := dec.Decode(l); err == io.EOF {
					break
				} else if err != nil {
					utils.Errorf("Error streaming logs: %s", err)
					break
				}
				if l.Stream == "stdout" && stdout {
					fmt.Fprintf(outStream, "%s", l.Log)
				}
				if l.Stream == "stderr" && stderr {
					fmt.Fprintf(errStream, "%s", l.Log)
				}
			}
		}
	}

	//stream
	if stream {
		if container.State.IsGhost() {
			return fmt.Errorf("Impossible to attach to a ghost container")
		}

		var (
			cStdin           io.ReadCloser
			cStdout, cStderr io.Writer
			cStdinCloser     io.Closer
		)

		if stdin {
			r, w := io.Pipe()
			go func() {
				defer w.Close()
				defer utils.Debugf("Closing buffered stdin pipe")
				io.Copy(w, inStream)
			}()
			cStdin = r
			cStdinCloser = inStream
		}
		if stdout {
			cStdout = outStream
		}
		if stderr {
			cStderr = errStream
		}

		<-container.Attach(cStdin, cStdinCloser, cStdout, cStderr)

		// If we are in stdinonce mode, wait for the process to end
		// otherwise, simply return
		if container.Config.StdinOnce && !container.Config.Tty {
			container.Wait()
		}
	}
	return nil
}

func (srv *Server) ContainerInspect(name string) (*Container, error) {
	if container := srv.runtime.Get(name); container != nil {
		return container, nil
	}
	return nil, fmt.Errorf("No such container: %s", name)
}

func (srv *Server) ImageInspect(name string) (*Image, error) {
	if image, err := srv.runtime.repositories.LookupImage(name); err == nil && image != nil {
		return image, nil
	}
	return nil, fmt.Errorf("No such image: %s", name)
}

func (srv *Server) ContainerCopy(name string, resource string, out io.Writer) error {
	if container := srv.runtime.Get(name); container != nil {

		data, err := container.Copy(resource)
		if err != nil {
			return err
		}

		if _, err := io.Copy(out, data); err != nil {
			return err
		}
		return nil
	}
	return fmt.Errorf("No such container: %s", name)

}

func NewServer(eng *engine.Engine, config *DaemonConfig) (*Server, error) {
	runtime, err := NewRuntime(config)
	if err != nil {
		return nil, err
	}
	srv := &Server{
		Eng:         eng,
		runtime:     runtime,
		pullingPool: make(map[string]chan struct{}),
		pushingPool: make(map[string]chan struct{}),
		events:      make([]utils.JSONMessage, 0, 64), //only keeps the 64 last events
		listeners:   make(map[string]chan utils.JSONMessage),
		reqFactory:  nil,
	}
	runtime.srv = srv
	return srv, nil
}

func (srv *Server) HTTPRequestFactory(metaHeaders map[string][]string) *utils.HTTPRequestFactory {
	srv.Lock()
	defer srv.Unlock()
	if srv.reqFactory == nil {
		ud := utils.NewHTTPUserAgentDecorator(srv.versionInfos()...)
		md := &utils.HTTPMetaHeadersDecorator{
			Headers: metaHeaders,
		}
		factory := utils.NewHTTPRequestFactory(ud, md)
		srv.reqFactory = factory
	}
	return srv.reqFactory
}

func (srv *Server) LogEvent(action, id, from string) *utils.JSONMessage {
	now := time.Now().UTC().Unix()
	jm := utils.JSONMessage{Status: action, ID: id, From: from, Time: now}
	srv.AddEvent(jm)
	for _, c := range srv.listeners {
		select { // non blocking channel
		case c <- jm:
		default:
		}
	}
	return &jm
}

func (srv *Server) AddEvent(jm utils.JSONMessage) {
	srv.Lock()
	defer srv.Unlock()
	srv.events = append(srv.events, jm)
}

func (srv *Server) GetEvents() []utils.JSONMessage {
	srv.RLock()
	defer srv.RUnlock()
	return srv.events
}

type Server struct {
	sync.RWMutex
	runtime     *Runtime
	pullingPool map[string]chan struct{}
	pushingPool map[string]chan struct{}
	events      []utils.JSONMessage
	listeners   map[string]chan utils.JSONMessage
	reqFactory  *utils.HTTPRequestFactory
	Eng         *engine.Engine
}<|MERGE_RESOLUTION|>--- conflicted
+++ resolved
@@ -38,13 +38,8 @@
 
 // jobInitApi runs the remote api server `srv` as a daemon,
 // Only one api server can run at the same time - this is enforced by a pidfile.
-<<<<<<< HEAD
 // The signals SIGINT, SIGQUIT and SIGTERM are intercepted for cleanup.
-func jobInitApi(job *engine.Job) string {
-=======
-// The signals SIGINT and SIGTERM are intercepted for cleanup.
 func jobInitApi(job *engine.Job) engine.Status {
->>>>>>> 2dac7b52
 	job.Logf("Creating server")
 	// FIXME: ImportEnv deprecates ConfigFromJob
 	srv, err := NewServer(job.Eng, ConfigFromJob(job))
